# -*- coding: UTF-8 -*-
"""
Module with implementations of the Scheduler interface.
"""

import os
import xml.etree.cElementTree as ET
import stat
import re
import shutil
import logging
import spur
import threading
import random

# Import subprocess32 module from pip
from subprocess32 import Popen, PIPE, STDOUT, TimeoutExpired

from jinja2 import Environment, FileSystemLoader, Template

from sqlalchemy.exc import SQLAlchemyError

import Jobs  # Import full module - resolves circular dependencies
import Globals as G
from Config import conf, VERBOSE, ExitCodes
from Tools import rollback

logger = logging.getLogger(__name__)


class CisError(Exception):
    """ Wrong job input. """


def rmtree_error(function, path, exc_info):
    """Exception handler for shutil.rmtree()."""

    logger.error("@rmtree - Cannot remove job output: %s %s" %
                 (function, path), exc_info=exc_info)


class Scheduler(object):
    """
    Virtual Class implementing simple interface for execution backend. Actual
    execution backends should derive from this class and implement defined
    interface.

    Allows for job submission, deletion and extraction of job status.
    """

    # We do not want to output progress with every status check. To lighten the
    # burden lets do it every n-th step
    __progress_step = 0

    def __init__(self):
        #: Working directory path
        self.work_path = None
        #: Path where submitted job IDs are stored
        self.queue_path = None
        #: Default queue
        self.default_queue = None
        #: Maximum number of concurrent jobs
        self.max_jobs = None
        #: Jinja2 environment configuration
        self.template_env = Environment(
            loader=FileSystemLoader(conf.service_path_data),
            variable_start_string=r'@@{',
            variable_end_string=r'}',
            trim_blocks=True,
            lstrip_blocks=True
        )
        #: StateManager instance
        self.state_manager = Jobs.state_manager_factory("FileStateManager")
        self.state_manager.init()

    def submit(self, job):
        """
        Submit a job for execution. The "pbs.sh" script should be already
        present in the work_path/job directory.

        :param job: :py:class:`Job` instance
        :return: True on success and False otherwise.
        """
        raise NotImplementedError

    def progress(self, job):
        """
        Extract the job progress log and expose it to the user.

        :param job: :py:class:`Job` instance
        """
        # Output job progress log if it exists
        # The progres log is extraced every n-th status check
        if Scheduler.__progress_step >= conf.config_progress_step:
            logger.log(VERBOSE, "@Scheduler - Extracting progress log (%s)",
                       job.id())
            _work_dir = os.path.join(self.work_path, job.id())
            _output_dir = os.path.join(conf.gate_path_output, job.id())
            _progress_file = os.path.join(_work_dir, 'progress.log')
            if os.path.exists(_progress_file):
                try:
                    if not os.path.isdir(_output_dir):
                        os.mkdir(_output_dir)
                    shutil.copy(_progress_file, _output_dir)
                    logger.log(VERBOSE, '@Scheduler - Progress log extracted')
                except:
                    logger.error(
                        '@Scheduler - Cannot copy progress.log',
                        exc_info=True
                    )
            Scheduler.__progress_step = 0
        else:
            Scheduler.__progress_step += 1

    def stop(self, job, msg, exit_code):
        """Stop running job and remove it from execution queue."""
        raise NotImplementedError

    def finalise(self, job):
        """
        Prepare output of finished job.

        Job working directory is moved to the external_data_path directory.

        :param job: :py:class:`Job` instance
        """

        _jid = job.id()
        _clean = True

        logger.debug("@Scheduler - Retrive job output: %s", _jid)
        _work_dir = os.path.join(self.work_path, _jid)

        # Cleanup of the output
        try:
            for _chain in job.chain:
                shutil.rmtree(os.path.join(_work_dir, _chain.id),
                              ignore_errors=True)
        except:
            logger.error("@Scheduler - Unable to clean up job output "
                         "directory %s", _work_dir, exc_info=True)

        if os.path.isdir(_work_dir):
            try:
                # Remove output dir if it exists.
                _out_dir = os.path.join(conf.gate_path_output, _jid)
                _dump_dir = os.path.join(conf.gate_path_dump, _jid)
                if os.path.isdir(_out_dir):
                    logger.debug('@Scheduler - Remove existing output directory')
                    # out and dump should be on the same partition so that rename
                    # is used. This will make sure that processes reading from out
                    # will not cause rmtree to throw exceptions
                    shutil.move(_out_dir, _dump_dir)
                    shutil.rmtree(_dump_dir, ignore_errors=True)
                shutil.move(_work_dir, conf.gate_path_output)

                # Make sure all files in the output directory are world readable -
                # so that apache can actually serve them
                logger.debug('@Scheduler - Make output directory world readable')
                os.chmod(_out_dir, os.stat(_out_dir).st_mode |
                         stat.S_IRUSR | stat.S_IXUSR |
                         stat.S_IRGRP | stat.S_IXGRP |
                         stat.S_IROTH | stat.S_IXOTH)
                for _root, _dirs, _files in os.walk(_out_dir):
                    for _dir in _dirs:
                        _name = os.path.join(_root, _dir)
                        os.chmod(_name, os.stat(_name).st_mode |
                                 stat.S_IRUSR | stat.S_IXUSR |
                                 stat.S_IRGRP | stat.S_IXGRP |
                                 stat.S_IROTH | stat.S_IXOTH)
                    for _file in _files:
                        _name = os.path.join(_root, _file)
                        try:
                            os.chmod(_name, os.stat(_name).st_mode |
                                 stat.S_IRUSR | stat.S_IRGRP | stat.S_IROTH)
                        except Exception as e:
                            print e
            except:
                job.die("@Scheduler - Unable to retrive job output directory %s" %
                        _work_dir, exc_info=True)
                _clean = False

        if not _clean:
            return

        # Remove job from scheduler queue if it was queued
        try:
            job.scheduler = None
        except:
            logger.error("@Scheduler - Unable to remove job SchedulerQueue.",
                         exc_info=True)

        # Set job exit state
        job.exit()

        logger.debug("@Scheduler - job finalised: %s", _jid)

    def abort(self, job):
        """
        Cleanup aborted job.

        Removes working and output directories.

        :param job: :py:class:`Job` instance
        """

        _jid = job.id()

        logger.debug("Cleanup job: %s", _jid)

        _work_dir = os.path.join(self.work_path, _jid)
        _out_dir = os.path.join(conf.gate_path_output, _jid)
        _clean = True

        # Remove output dir if it exists.
        if os.path.isdir(_out_dir):
            logger.debug('Remove existing output directory')
            shutil.rmtree(_out_dir, ignore_errors=True)
        # Remove work dir if it exists.
        if os.path.isdir(_work_dir):
            logger.debug('Remove working directory')
            shutil.rmtree(_work_dir, ignore_errors=True)

        if os.path.isdir(_out_dir):
            _clean = False
            logger.error("Unable to remove job output directory: "
                         "%s", _jid, exc_info=True)
        if os.path.isdir(_work_dir):
            _clean = False
            logger.error("Unable to remove job working "
                         "directory: %s", _jid, exc_info=True)
        if _clean:
            logger.info("Job %s cleaned directories.", _jid)

        # Remove job from scheduler queue if it was queued
        try:
            job.scheduler = None
        except:
            logger.error("Unable to remove job SchedulerQueue.",
                         exc_info=True)
            raise

        logger.debug("Finalize cleanup: %s", _jid)
        try:
            # Set job exit state
            job.exit()
        except:
            logger.error("Unable to finalize cleanup.",
                         exc_info=True)
            raise
        logger.debug("Job abort finished: %s", _jid)

    def generate_scripts(self, job):
        """
        Generate scripts and job input files from templates.

        Will walk through service_data_path/service and copy all files
        including recursion through subdirectories to PBS work directory for
        specified job (the directory structure is retained). For all files
        substitute all occurences of @@{atribute_name} with specified values.

        :param job: :py:class:`Job` instance after validation
        :return: True on success and False otherwise.
        """

        # Input directory
        _script_dir = os.path.join(conf.service_path_data, job.status.service)
        # Output directory
        _work_dir = os.path.join(self.work_path, job.id())

        # Verify that input dir exists
        if not os.path.isdir(_script_dir):
            job.die("@Scheduler - Service data directory not found: %s." %
                    _script_dir)
            return False

        # Verify that input dir contains "pbs.sh" script
        if not os.path.isfile(os.path.join(_script_dir, 'pbs.sh')):
            job.die("@Scheduler - Missing \"pbs.sh\" script for service %s." %
                    job.status.service)
            return False

        # Create output dir
        if not os.path.isdir(_work_dir):
            try:
                os.mkdir(_work_dir)
            except IOError:
                job.die("@Scheduler - Unable to create WORKDIR %s." %
                        _work_dir, exc_info=True)
                return False

        # Recurse through input dir
        logger.debug("@Scheduler - generate scripts")
        for _path, _dirs, _files in os.walk(_script_dir):
            # Relative paths for subdirectories
            _sub_dir = os.path.relpath(_path, _script_dir)
            logger.debug("@Scheduler - Sub dir: %s", _sub_dir)
            if _sub_dir != '.':
                _out_dir = os.path.join(_work_dir, _sub_dir)
            else:
                _out_dir = _work_dir

            # Create subdirectories in output dir
            for _dir in _dirs:
                _name = os.path.join(_out_dir, _dir)
                try:
                    os.mkdir(_name)
                except:
                    job.die(
                        "@Scheduler - Cannot create job subdirectory %s." %
                        _name, exc_info=True
                    )
                    return False

            # Iterate through script files in current subdir
            for _file in _files:
                # Skip editor buffers and recovery files
                if _file.endswith('~'):
                    continue
                if _file.startswith('.') and _file.endswith('.swp'):
                    continue
                # Input and output file names
                _fin_name = os.path.join(_path, _file)
                _fou_name = os.path.join(_out_dir, _file)
                _template_name = os.path.join(job.status.service, _sub_dir, _file)
                try:
                    # Open input template script and output file
                    template = self.template_env.get_template(_template_name)
                    _fou = open(_fou_name, 'w')

                    #_fou.write(template.render(job.data.data))
                    _fou.writelines(template.generate(job.data.data))
                    _fou.close()
                    # Copy file permisions
                    _st = os.stat(_fin_name)
                    os.chmod(_fou_name, _st.st_mode)
                except TypeError:
                    job.die(
                        "@Scheduler - Scripts creation failed for job: %s." %
                        job.id(), exc_info=True
                    )
                    return False

        # Make sure that "pbs.sh" is executable
        try:
            _st = os.stat(os.path.join(_script_dir, 'pbs.sh'))
            os.chmod(os.path.join(_work_dir, 'pbs.sh'),
                     _st.st_mode | stat.S_IXUSR)
        except:
            job.die(
                "@Scheduler - Unable to change permissions for pbs.sh: %s." %
                job.id(), exc_info=True
            )
            return False

        # Make sure that "epilogue.sh" is executable
        # Make sure it is not writable by group and others - torque will
        # silently ignore it otherwise
        try:
            _st = os.stat(os.path.join(_script_dir, 'epilogue.sh'))
            os.chmod(os.path.join(_work_dir, 'epilogue.sh'),
                     (_st.st_mode | stat.S_IXUSR) &
                     (~stat.S_IWGRP & ~stat.S_IWOTH))
        except:
            job.die(
                "@Scheduler - Unable to change permissions for epilogue.sh: "
                "%s." % job.id(), exc_info=True
            )
            return False

        return True

    def chain_input_data(self, job):
        """
        Chain output data of finished jobs as our input.

        Copies output data of specified job IDs into the working directory of
        current job.

        :param job: :py:class:`Job` instance after validation
        :return: True on success and False otherwise.
        """
        logger.debug('@Scheduler - Chaining input data')
        _work_dir = os.path.join(self.work_path, job.id())
        for _cjob in job.chain:
            _id = _cjob.id
            _input_dir = os.path.join(conf.gate_path_output, _id)
            _output_dir = os.path.join(_work_dir, _id)
            if os.path.exists(_input_dir):
                try:
                    shutil.copytree(_input_dir, _output_dir)
                    logger.debug(
                        "@Scheduler - Job %s output chained as input for "
                        "Job %s", _id, job.id())
                except:
                    job.die(
                        '@Scheduler - Cannot chain job %s output.' % _id,
                        err=True, exc_info=True
                    )
                    return False
            else:
                job.die(
                    '@Scheduler - Job %s output directory does not exists.' %
                    _id
                )
                return False

        return True


class PbsScheduler(Scheduler):
    """
    Class implementing simple interface for PBS queue system.

    Allows for job submission, deletion and extraction of job status.
    """

    def __init__(self):
        super(PbsScheduler, self).__init__()
        #: PBS Working directory path
        self.work_path = conf.pbs_path_work
        #: Path where submitted PBS job IDs are stored
        self.queue_path = conf.pbs_path_queue
        #: Default PBS queue
        self.default_queue = conf.pbs_default_queue
        #: Maximum number of concurent jobs
        self.max_jobs = conf.pbs_max_jobs
        #: Scheduler name
        self.name = "pbs"

    def submit(self, job):
        """
        Submit a job to PBS queue. The "pbs.sh" script should be already
        present in the pbs_work_path/job directory.

        :param job: :py:class:`Job` instance
        :return: True on success and False otherwise.
        """

        # Check that maximum job limit is not exceeded
        # Use exclusive session to be thread safe, no need to pass the session
        # from JobManager
        _job_count = -1
        try:
            with Jobs.session_scope(self.state_manager) as _session:
                _job_count = self.state_manager.get_job_count(scheduler=self.name,
                                                             session=_session)
                if _job_count < 0:
                    return False
                if _job_count >= self.max_jobs:
                    return False

                # Path names
                _work_dir = os.path.join(self.work_path, job.id())
                _run_script = os.path.join(_work_dir, "pbs.sh")
                _output_log = os.path.join(_work_dir, "output.log")
                # Select queue
                _queue = G.SERVICE_STORE[job.status.service].config['queue']
                if 'CIS_QUEUE' in job.data.data:
                    _queue = job.data.data['CIS_QUEUE']

<<<<<<< HEAD
                try:
                    # Submit
                    logger.debug("@PBS - Submitting new job")
                    # Run qsub with proper user permissions
                    #
                    # @TODO
                    # Implementation of dedicated users for each service
                    # - The apprunner user currently does not allow to log in via ssh
                    # - either this limitation is lifted or the server will be run as
                    #    another user that is allowed to perform "sudo su apprunner"
                    #  - to execute sudo su a TTY is required
                    #  - this can be cirumvented using "ssh -t -t"
                    #   - A passwordless key is setup:
                    #    - .ssh/authorized_keys entry contains from="127.0.0.1" to
                    #      limit the scope of the key
                    #    - .ssh/config contains following entries to auto select the
                    #      correct key when connecting to the "local" host:
                    #     Host local
                    #         HostName 127.0.0.1
                    #         Port 22
                    #         IdentityFile ~/.ssh/id_dsa_local
                    #  - using this will generate TTY warning messages that are
                    #    suppressed only for OpenSSH 5.4 or newer. Hence the STDERR
                    #    should not be mixed with STDIN in this case
                    # - There still is a problem of file permisions:
                    #  - Data management is run with service users permisions
                    #  - Data is set to be group writable
                    #  - We use ACLs
                    # @TODO END
                    #
                    # _user = self.jm.services[job.service].config['username']
                    # _comm = "/usr/bin/qsub -q %s -d %s -j oe -o %s " \
                    # "-l epilogue=epilogue.sh %s" % \
                    # (_queue, _work_dir, _output_log, _run_script)
                    # _sudo = "/usr/bin/sudo /bin/su -c \"%s\" %s" % (_comm, _user)
                    # _opts = ['/usr/bin/ssh', '-t', '-t', 'local', _sudo]
                    _opts = ['/usr/bin/qsub', '-q', _queue, '-d', _work_dir, '-j',
                             'oe', '-o', _output_log, '-l', 'epilogue=epilogue.sh',
                             _run_script]
                    logger.log(VERBOSE, "@PBS - Running command: %s", _opts)
                    _proc = Popen(_opts, stdout=PIPE, stderr=PIPE)
                    _out = _proc.communicate()
                    _output = _out[0]
                    logger.log(VERBOSE, _out)
                    # Hopefully qsub returned meaningful job ID
                    _pbs_id = _output.strip()
                    # Check return code. If qsub was not killed by signal Popen will
                    # not rise an exception
                    if _proc.returncode != 0:
                        raise OSError((
                            _proc.returncode,
                            "/usr/bin/qsub returned non zero exit code.\n%s" %
                            str(_out)
                        ))
                except:
                    job.die("@PBS - Unable to submit job %s." % job.id(), exc_info=True)
                    return False
=======
        try:
            # Submit
            logger.debug("@PBS - Submitting new job")
            # Run qsub with proper user permissions
            #
            # @TODO
            # Implementation of dedicated users for each service
            # - The apprunner user currently does not allow to log in via ssh
            # - either this limitation is lifted or the server will be run as
            #    another user that is allowed to perform "sudo su apprunner"
            #  - to execute sudo su a TTY is required
            #  - this can be cirumvented using "ssh -t -t"
            #   - A passwordless key is setup:
            #    - .ssh/authorized_keys entry contains from="127.0.0.1" to
            #      limit the scope of the key
            #    - .ssh/config contains following entries to auto select the
            #      correct key when connecting to the "local" host:
            #     Host local
            #         HostName 127.0.0.1
            #         Port 22
            #         IdentityFile ~/.ssh/id_dsa_local
            #  - using this will generate TTY warning messages that are
            #    suppressed only for OpenSSH 5.4 or newer. Hence the STDERR
            #    should not be mixed with STDIN in this case
            # - There still is a problem of file permisions:
            #  - Data management is run with service users permisions
            #  - Data is set to be group writable
            #  - We use ACLs
            # @TODO END
            #
            # _user = self.jm.services[job.service].config['username']
            # _comm = "/usr/bin/qsub -q %s -d %s -j oe -o %s " \
            # "-l epilogue=epilogue.sh %s" % \
            # (_queue, _work_dir, _output_log, _run_script)
            # _sudo = "/usr/bin/sudo /bin/su -c \"%s\" %s" % (_comm, _user)
            # _opts = ['/usr/bin/ssh', '-t', '-t', 'local', _sudo]
            _opts = ['/usr/bin/qsub', '-q', _queue, '-d', _work_dir, '-j',
                     'oe', '-o', _output_log, '-b', conf.pbs_timeout,
                     '-l', 'epilogue=epilogue.sh',
                     _run_script]
            logger.log(VERBOSE, "@PBS - Running command: %s", _opts)
            _proc = Popen(_opts, stdout=PIPE, stderr=PIPE)
            _out = _proc.communicate()
            _output = _out[0]
            logger.log(VERBOSE, _out)
            # Hopefully qsub returned meaningful job ID
            _pbs_id = _output.strip()
            # Check return code. If qsub was not killed by signal Popen will
            # not rise an exception
            if _proc.returncode != 0:
                raise OSError((
                    _proc.returncode,
                    "/usr/bin/qsub returned non zero exit code.\n%s" %
                    str(_out)
                ))
        except:
            job.die("@PBS - Unable to submit job %s." % job.id(), exc_info=True)
            return False
>>>>>>> 06bd0321

                # @TODO Do I need DB session here???
                # Store the PBS job ID
                job.scheduler = Jobs.SchedulerQueue(
                    scheduler=self.name, id=_pbs_id, queue=_queue)
                # Reduce memory footprint
                job.compact()

                logger.info("Job successfully submitted: %s", job.id())
        except:
            logger.error("@PBS - Unable to connect to DB.", exc_info=True)
        return True

    @rollback(SQLAlchemyError)
    def update(self, jobs):
        """
        Update job states to match their current state in PBS queue.

        :param jobs: A list of Job instances for jobs to be updated.
        """
        # Extract list of user names associated to the jobs
        _users = []
        for _service in G.SERVICE_STORE.values():
            if _service.config['username'] not in _users:
                _users.append(_service.config['username'])

        # We agregate the jobs by user. This way one qstat call per user is
        # required instead of on call per job
        _job_states = {}
        for _usr in _users:
            try:
                # Run qstat
                logger.log(VERBOSE, "@PBS - Check jobs state for user %s", _usr)
                _opts = ["/usr/bin/qstat", "-f", "-x", "-u", _usr]
                logger.log(VERBOSE, "@PBS - Running command: %s", _opts)
                _proc = Popen(_opts, stdout=PIPE, stderr=STDOUT)
                # Requires subprocess32 module from pip
                _output = _proc.communicate(timeout=conf.pbs_timeout)[0]
                logger.log(VERBOSE, _output)
                # Check return code. If qstat was not killed by signal Popen
                # will not rise an exception
                if _proc.returncode != 0:
                    raise OSError((
                        _proc.returncode,
                        "/usr/bin/qstat returned non zero exit code.\n%s" %
                        str(_output)
                    ))
            except TimeoutExpired:
                _proc.kill()
                logger.error("@PBS - Unable to check jobs state.",
                             exc_info=True)
                return
            except:
                logger.error("@PBS - Unable to check jobs state.",
                             exc_info=True)
                return

            # Parse the XML output of qstat
            try:
                _xroot = ET.fromstring(_output)
                for _xjob in _xroot.iter('Job'):
                    _xjid = _xjob.find('Job_Id').text
                    _xstate = _xjob.find('job_state').text
                    _xexit = _xjob.find('exit_status')
                    if _xexit is not None:
                        _xexit = _xexit.text
                    _job_states[_xjid] = (_xstate, _xexit)
            except:
                logger.error("@PBS - Unable to parse qstat output.",
                             exc_info=True)
                return
            logger.log(VERBOSE, _job_states)

        # Iterate through jobs
        for _job in jobs:
            # TODO rewrite to get an array JID -> queue from SchedulerQueue table with single SELECT
            _pbs_id = str(_job.scheduler.id)
            # Check if the job exists in the PBS
            if _pbs_id not in _job_states:
                _job.die('@PBS - Job %s does not exist in the PBS', _job.id())
            else:
                # Update job progress output
                self.progress(_job)
                _new_state = 'queued'
                _exit_code = 0
                _state = _job_states[_pbs_id]
                logger.log(VERBOSE, "@PBS - Current job state: '%s' (%s)",
                           _state[0], _job.id())
                # Job has finished. Check the exit code.
                if _state[0] == 'C':
                    _new_state = 'done'
                    _msg = 'Job finished succesfully'

                    _exit_code = _state[1]
                    if _exit_code is None:
                        _new_state = 'killed'
                        _msg = 'Job was killed by the scheduler'
                        _exit_code = ExitCodes.SchedulerKill

                    _exit_code = int(_exit_code)
                    if _exit_code > 256:
                        _new_state = 'killed'
                        _msg = 'Job was killed by the scheduler'
                    elif _exit_code > 128:
                        _new_state = 'killed'
                        _msg = 'Job was killed'
                    elif _exit_code > 0:
                        _new_state = 'failed'
                        _msg = 'Job finished with error code'

                    try:
                        _job.finish(_msg, _new_state, _exit_code)
                    except:
                        _job.die('@PBS - Unable to set job state (%s : %s)' %
                                 (_new_state, _job.id()), exc_info=True)
                # Job is running
                elif _state[0] == 'R' or _state[0] == 'E':
                    if _job.get_state() != 'running':
                        try:
                            _job.run()
                        except:
                            _job.die("@PBS - Unable to set job state "
                                     "(running : %s)" % _job.id(), exc_info=True)
                # Treat all other states as queued
                else:
                    if _job.get_state() != 'queued':
                        try:
                            _job.queue()
                        except:
                            _job.die("@PBS - Unable to set job state "
                                     "(queued : %s)" % _job.id(), exc_info=True)

    def stop(self, job, msg, exit_code):
        """
        Stop running job and remove it from PBS queue.

        :param job: :py:class:`Job` instance
        :param msg: Message that will be passed to the user
        """
        _pbs_id = ''

        # Get Job PBS ID
        try:
            _pbs_id = str(job.scheduler.id)
        except:
            job.die('@PBS - Unable to read PBS job ID', exc_info=True)
            return

        # Run qdel
        logger.debug("@PBS - Killing job")
        # @TODO Seperate users for each sevice
        # Run qdel with proper user permissions
        # _user = self.jm.services[job.service].config['username']
        # _comm = "/usr/bin/qdel %s" % _pbs_id
        # _sudo = "/usr/bin/sudo /bin/su -c \"%s\" %s" % (_comm, _user)
        # _opts = ['/usr/bin/ssh', '-t', '-t', 'local', _sudo]
        _opts = ['/usr/bin/qdel', '-b', conf.pbs_timeout, _pbs_id]
        logger.log(VERBOSE, "@PBS - Running command: %s", _opts)
        _proc = Popen(_opts, stdout=PIPE, stderr=STDOUT)
        _output = _proc.communicate()[0]
        logger.log(VERBOSE, _output)
        # Check return code. If qdel was not killed by signal Popen will
        # not rise an exception
        # @TODO handle temporary communication timeouts with pbs server
        if _proc.returncode == 170:  # Job in wrong state (e.g. exiting)
            logger.debug("@PBS - Wait with job kill: /usr/bin/qdel "
                         "returned 170 exit code (%s)", _output)
            raise CisError("PBS qdel wrong job state")
        if _proc.returncode != 0:
            raise OSError((
                _proc.returncode,
                "/usr/bin/qdel returned non zero exit code.\n%s" %
                str(_output)
            ))

        # Mark as killed by user
        job.mark(msg, exit_code)


class SshScheduler(Scheduler):
    """
    Class implementing simple interface for job execution through SSH.

    Allows for job submission, deletion and extraction of job status.
    """

    def __init__(self):
        super(SshScheduler, self).__init__()
        #: SSH Working directory path
        self.work_path = conf.ssh_path_work
        #: Path where submitted SSH job IDs are stored
        self.queue_path = conf.ssh_path_queue
        #: Default SSH execute host
        self.default_queue = conf.ssh_default_queue
        #: Dict of maximum number of concurrent jobs per execution host
        self.max_jobs = conf.ssh_max_jobs
        #: Scheduler name
        self.name = "ssh"
        #: Dictionary of ssh hosts and connection objects
        self.hosts = {}
        #: Lock for SSH scheduler
        self.lock = threading.Lock()

    def submit(self, job):
        """
        Submit a job to execution host via SSH queue. The "pbs.sh" script
        should be already present in the ssh_work_path/job directory.

        :param job: :py:class:`Job` instance
        :return: True on success and False otherwise.
        """

        # Select execution host
        _queue = G.SERVICE_STORE[job.status.service].config['queue']
        _user = G.SERVICE_STORE[job.status.service].config['username']
        if 'CIS_SSH_HOST' in job.data.data:
            _queue = job.data.data['CIS_SSH_HOST']

        # Check that maximum job limit is not exceeded
        # Use exclusive session to be thread safe, no need to pass the session
        # from JobManager
        _job_count = -1
        try:
            with Jobs.session_scope(self.state_manager) as _session:
                _job_count = self.state_manager.get_job_count(scheduler=self.name,
                                                             session=_session)
                if _job_count < 0:
                    return False
                # @TODO fix !!! self.max_jobs[_queue], check that queue is defined,
                # otherwise use some default. What happens with the job when submit
                # fails - switch to waiting state? What if someting is mosconfigured
                # and it will never enter queue - max submit retries?
                if _job_count >= self.max_jobs:
                    return False

                # Path names
                _work_dir = os.path.join(self.work_path, job.id())
                _run_script = os.path.join(_work_dir, "pbs.sh")
                _output_log = os.path.join(_work_dir, "output.log")

                # @TODO handle timouts etc ...
                try:
                    # Submit
                    logger.debug("@SSH - Submitting new job: %s@%s", _user, _queue)
                    # Run shsub with proper user permissions
                    _shsub = os.path.join(os.path.dirname(conf.daemon_path_installdir),
                                          "Scripts")
                    _shsub = os.path.join(_shsub, "shsub")
                    _ssh = self.__get_ssh_connection(_queue, _user)
                    _comm = [_shsub, "-i", job.id(), "-d", _work_dir, "-o",
                             _output_log, _run_script]
                    logger.log(VERBOSE, "@SSH - Running command: %s", _comm)
                    # Submit the job. Will rise exception if shsub would return an error
                    _result = _ssh.run(_comm)
                    logger.log(VERBOSE, [_result.output, _result.stderr_output])
                    # Hopefully shsub returned meaningful job ID
                    _ssh_id = _result.output.strip()
                except:
                    job.die("@SSH - Unable to submit job %s." % job.id(), exc_info=True)
                    return False

                # Store the SSH job ID
                job.scheduler = Jobs.SchedulerQueue(scheduler=self.name, id=_ssh_id, queue=_queue)
                # Reduce memory footprint
                job.compact()

                logger.info("Job successfully submitted: %s", job.id())
        except:
            logger.error("@SSH - Unable to connect to DB.", exc_info=True)

        return True

    @rollback(SQLAlchemyError)
    def update(self, jobs):
        """
        Update job states to match their current state on SSH execution host.

        :param jobs: A list of Job instances for jobs to be updated.
        """
        # Extract list of user names and queues associated to the jobs
        _users = {}
        for _job in jobs:
            _service = G.SERVICE_STORE[_job.status.service]
            _usr = _service.config['username']
            if _usr not in _users:
                _users[_usr] = []
            # TODO rewrite to get an array JID -> queue from SchedulerQueue table with single SELECT
            _queue = _job.scheduler.queue
            if _queue not in _users[_usr]:
                _users[_usr].append(_queue)

        # We agregate the jobs by user. This way one shstat call per user is
        # required instead of on call per job
        _job_states = {}
        for _usr, _queues in _users.items():
            for _queue in _queues:
                try:
                    # Run shtat
                    logger.log(VERBOSE, "@SSH - Check jobs state for user %s @ %s",
                               _usr, _queue)
                    _shstat = os.path.join(
                        os.path.dirname(conf.daemon_path_installdir),
                        "Scripts"
                    )
                    _shstat = os.path.join(_shstat, "shstat")
                    _ssh = self.__get_ssh_connection(_queue, _usr)
                    _opts = [_shstat, ]
                    logger.log(VERBOSE, "@SSH - Running command: %s", _opts)
		    # Run shstat. Will rise exception if shstat would return an error
                    _result = _ssh.run(_opts)
                    _output = _result.output
                    logger.log(VERBOSE, [_output, _result.stderr_output])
                except:
                    logger.error("@SSH - Unable to check jobs state.",
                                 exc_info=True)
                    continue

                for _line in _output.splitlines():
                    try:
                        _jid, _state = _line.split(" ")
                        _job_states[_jid] = _state
                    except:
                        logger.error("@SSH - Unable to parse shstat output.",
                                     exc_info=True)
                        return

        # Iterate through jobs
        for _job in jobs:
            # TODO rewrite to get an array JID -> queue from SchedulerQueue table with single SELECT
            _pid = str(_job.scheduler.id)
            logger.log(VERBOSE, "Check job: %s - %s", _job.id(), _job.scheduler.id)
            # Check if the job exists on a SSH execution host
            if _pid not in _job_states:
                _job.die('@SSH - Job %s does not exist on any of the SSH '
                         'execution hosts' % _job.id())
            else:
                # Update job progress output
                self.progress(_job)
                _state = int(_job_states[_pid])
                # Job has finished. Check the exit code.
                if _state >= 0:
                    _new_state = 'done'
                    _msg = 'Job finished succesfully'
                    if _state > 128:
                        _new_state = 'killed'
                        _msg = 'Job was killed by a signal'
                    elif _state > 0:
                        _new_state = 'failed'
                        _msg = 'Job finished with error code'
                    try:
                        _job.finish(_msg, _new_state, _state)
                    except:
                        _job.die('@SSH - Unable to set job state (%s : %s)' %
                                 (_new_state, _job.id()), exc_info=True)
                # Job is running
                elif _state == -1:
                    if _job.get_state() != 'running':
                        try:
                            _job.run()
                        except:
                            _job.die("@SSH - Unable to set job state "
                                     "(running : %s)" % _job.id(), exc_info=True)
                # Treat all other states as queued
                else:
                    _new_state = 'failed'
                    _msg = 'Job finished with unknown exit state'
                    try:
                        _job.finish(_msg, _new_state, _state)
                    except:
                        _job.die('@SSH - Unable to set job state (%s : %s)' %
                                 (_new_state, _job.id()), exc_info=True)

    def stop(self, job, msg, exit_code):
        """
        Stop running job and remove it from SSH queue.

        :param job: :py:class:`Job` instance
        :param msg: Message that will be passed to the user
        """
        _pid = ''

        # Get Job PID
        try:
            _pid = str(job.scheduler.id)
        except:
            job.die('@SSH - Unable to read PID', exc_info=True)
            return

        # Run shdel
        logger.debug("@SSH - Killing job")
        # Run shdel with proper user permissions
        _usr = G.SERVICE_STORE[job.status.service].config['username']
        _queue = job.scheduler.queue
        _shdel = os.path.join(
            os.path.dirname(conf.daemon_path_installdir),
            "Scripts"
        )
        _shdel = os.path.join(_shdel, "shdel")
        _ssh = self.__get_ssh_connection(_queue, _usr)
        _opts = [_shdel, _pid]
        logger.log(VERBOSE, "@SSH - Running command: %s", _opts)
        _result = _ssh.run(_opts, allow_error=True)
        logger.log(VERBOSE, [_result.output, _result.stderr_output])
        # Check return code. If == 1 the job has already finished and we do not raise an exception
        if _result.return_code == 1:
            logger.debug("Job %s already finished.", job.id())
            return
        if _result.return_code != 0:
            raise OSError((
                _result.return_code,
                "shdel returned non zero exit code.\n%s" %
                str([_result.output, _result.stderr_output])
            ))

        # Mark as killed by user
        job.mark(msg, exit_code)

    def __get_ssh_connection(self, host_name, user_name):
        _login = "%s@%s" % (user_name, host_name)
        self.lock.acquire()
        if _login in self.hosts:
            self.lock.release()
            return self.hosts[_login]
        else:
            try:
                logger.log(VERBOSE, "Create new SSH connection.")
                try:
                    _ssh = spur.SshShell(  # Assume default private key is valid
                                           hostname=host_name,
                                           username=user_name,
                                           # Workaround for paramiko not understanding host ecdsa keys.
                                           # @TODO If possible disable such keys on sshd at host and
                                           # remove this from production code.
                                           missing_host_key=spur.ssh.MissingHostKey.accept,
                                           # Hack to speedup connection setup - use a minimal known_hosts file - requires a patch for spur
                                           # Patch in Scripts directory
                                           known_hosts_file=conf.ssh_known_hosts
                    )
                except TypeError:  # Fallback when spur is not patched
                    _ssh = spur.SshShell(  # Assume default private key is valid
                                           hostname=host_name,
                                           username=user_name,
                                           # Workaround for paramiko not understanding host ecdsa keys.
                                           # @TODO If possible disable such keys on sshd at host and
                                           # remove this from production code.
                                           missing_host_key=spur.ssh.MissingHostKey.accept
                    )
                self.hosts[_login] = _ssh
                # Establish the connection
                _comm = ["/bin/hostname", ]
                _ssh.run(_comm)
            finally:
                logger.log(VERBOSE, "SSH connection ready.")
                self.lock.release()
            return _ssh


class DummyScheduler(Scheduler):
    """
    Class implementing dummy scheduler. A scheduler that does not submit jubs
    only lies that it did.

    Allows for job submission, deletion and extraction of job status.
    """

    def __init__(self):
        super(DummyScheduler, self).__init__()
        #: Dict of maximum number of concurrent jobs per execution host
        self.max_jobs = conf.dummy_max_jobs
        #: Scheduler name
        self.name = "dummy"

    def submit(self, job):
        """
        Submit a job to execution host via SSH queue. The "pbs.sh" script
        should be already present in the ssh_work_path/job directory.

        :param job: :py:class:`Job` instance
        :return: True on success and False otherwise.
        """
        #@TODO Rewrite submit, chain_jobs, generate_scripts to throw exceptions on errors
        logger.log(VERBOSE, "Trying to submit job %s", job.id())
        # Check that maximum job limit is not exceeded
        # Use exclusive session to be thread safe, no need to pass the session
        # from JobManager
        _job_count = -1
        try:
            with Jobs.session_scope(self.state_manager) as _session:
                _job_count = self.state_manager.get_job_count(scheduler=self.name,
                                                             session=_session)
                if _job_count < 0:
                    return False
                # @TODO fix !!! self.max_jobs[_queue], check that queue is defined,
                # otherwise use some default. What happens with the job when submit
                # fails - switch to waiting state? What if someting is mosconfigured
                # and it will never enter queue - max submit retries?
                if _job_count >= self.max_jobs:
                    logger.debug("Active scheduler jobs limit reached - job will be held")
                    return False

                # Store the SSH job ID
                job.scheduler = Jobs.SchedulerQueue(scheduler=self.name, id=0, queue="default")
                # Reduce memory footprint
                job.compact()

                logger.info("Job successfully submitted: %s", job.id())
        except:
            logger.error("Unable to connect to DB.", exc_info=True)

        return True

    @rollback(SQLAlchemyError)
    def update(self, jobs):
        """
        Update job states to match their current state. Sets jobs state randomly.

        :param jobs: A list of Job instances for jobs to be updated.
        """
        # Iterate through jobs
        for _job in jobs:
            self.progress(_job)
            if conf.dummy_turbo:
                _state = 2
            else:
                _state = random.randint(0,2)
            if _state == 1:
                # Job is running
                if _job.get_state() != 'running':
                    try:
                        _job.run()
                    except:
                        _job.die("Unable to set job state "
                                 "(running : %s)" % _job.id(), exc_info=True)
            elif _state == 2:
                _new_state = 'done'
                _msg = 'Job finished succesfully'
                try:
                    _job.finish(_msg, _new_state, _state)
                except:
                    _job.die('Unable to set job state (%s : %s)' %
                             (_new_state, _job.id()), exc_info=True)

    def stop(self, job, msg, exit_code):
        """
        Stop running job and remove it from SSH queue.

        :param job: :py:class:`Job` instance
        :param msg: Message that will be passed to the user
        """
        # Mark as killed by user
        job.mark(msg, exit_code)

    def progress(self, job):
        """
        Extract the job progress log and expose it to the user.

        :param job: :py:class:`Job` instance
        """
        pass

    def finalise(self, job):
        """
        Prepare output of finished job.

        Job working directory is moved to the external_data_path directory.

        :param job: :py:class:`Job` instance
        """
        _jid = job.id()
        # Remove job from scheduler queue if it was queued
        try:
            job.scheduler = None
        except:
            logger.error("@Scheduler - Unable to remove job SchedulerQueue.",
                         exc_info=True)

        try:
            # Set job exit state
            job.exit()
        except:
            logger.error("@Scheduler - Unable to finalize cleanup.",
                         exc_info=True)
        logger.info("Job finalised: %s", _jid)

    def abort(self, job):
        """
        Cleanup aborted job.

        Removes working and output directories.

        :param job: :py:class:`Job` instance
        """
        _jid = job.id()
        # Remove job from scheduler queue if it was queued
        try:
            job.scheduler = None
        except:
            logger.error("@Scheduler - Unable to remove job SchedulerQueue.",
                         exc_info=True)

        logger.debug("@Scheduler - finalize cleanup: %s", _jid)
        try:
            # Set job exit state
            job.exit()
        except:
            logger.error("@Scheduler - Unable to finalize cleanup.",
                         exc_info=True)
        logger.debug("@Scheduler - job abort finished: %s", _jid)

    def generate_scripts(self, job):
        """
        Generate scripts and job input files from templates.

        Will walk through service_data_path/service and copy all files
        including recursion through subdirectories to PBS work directory for
        specified job (the directory structure is retained). For all files
        substitute all occurences of @@{atribute_name} with specified values.

        :param job: :py:class:`Job` instance after validation
        :return: True on success and False otherwise.
        """
        logger.debug('Generate sripts')
        return True

    def chain_input_data(self, job):
        """
        Chain output data of finished jobs as our input.

        Copies output data of specified job IDs into the working directory of
        current job.

        :param job: :py:class:`Job` instance after validation
        :return: True on success and False otherwise.
        """
        logger.debug('Chaining input data')
        return True


class SchedulerStore(dict):
    def __init__(self):
        super(SchedulerStore, self).__init__()

    def init(self):
        # Load all files from service_conf_path. Configuration files should be
        # in JSON format.
        logger.debug('Initializing schedulers.')

        for _scheduler in conf.service_schedulers:
            if _scheduler == 'pbs':
                self[_scheduler] = PbsScheduler()
            elif _scheduler == 'ssh':
                self[_scheduler] = SshScheduler()
            elif _scheduler == 'dummy':
                self[_scheduler] = DummyScheduler()
<|MERGE_RESOLUTION|>--- conflicted
+++ resolved
@@ -459,7 +459,6 @@
                 if 'CIS_QUEUE' in job.data.data:
                     _queue = job.data.data['CIS_QUEUE']
 
-<<<<<<< HEAD
                 try:
                     # Submit
                     logger.debug("@PBS - Submitting new job")
@@ -497,7 +496,8 @@
                     # _sudo = "/usr/bin/sudo /bin/su -c \"%s\" %s" % (_comm, _user)
                     # _opts = ['/usr/bin/ssh', '-t', '-t', 'local', _sudo]
                     _opts = ['/usr/bin/qsub', '-q', _queue, '-d', _work_dir, '-j',
-                             'oe', '-o', _output_log, '-l', 'epilogue=epilogue.sh',
+                             'oe', '-o', _output_log, '-b', conf.pbs_timeout,
+                             '-l', 'epilogue=epilogue.sh',
                              _run_script]
                     logger.log(VERBOSE, "@PBS - Running command: %s", _opts)
                     _proc = Popen(_opts, stdout=PIPE, stderr=PIPE)
@@ -517,66 +517,6 @@
                 except:
                     job.die("@PBS - Unable to submit job %s." % job.id(), exc_info=True)
                     return False
-=======
-        try:
-            # Submit
-            logger.debug("@PBS - Submitting new job")
-            # Run qsub with proper user permissions
-            #
-            # @TODO
-            # Implementation of dedicated users for each service
-            # - The apprunner user currently does not allow to log in via ssh
-            # - either this limitation is lifted or the server will be run as
-            #    another user that is allowed to perform "sudo su apprunner"
-            #  - to execute sudo su a TTY is required
-            #  - this can be cirumvented using "ssh -t -t"
-            #   - A passwordless key is setup:
-            #    - .ssh/authorized_keys entry contains from="127.0.0.1" to
-            #      limit the scope of the key
-            #    - .ssh/config contains following entries to auto select the
-            #      correct key when connecting to the "local" host:
-            #     Host local
-            #         HostName 127.0.0.1
-            #         Port 22
-            #         IdentityFile ~/.ssh/id_dsa_local
-            #  - using this will generate TTY warning messages that are
-            #    suppressed only for OpenSSH 5.4 or newer. Hence the STDERR
-            #    should not be mixed with STDIN in this case
-            # - There still is a problem of file permisions:
-            #  - Data management is run with service users permisions
-            #  - Data is set to be group writable
-            #  - We use ACLs
-            # @TODO END
-            #
-            # _user = self.jm.services[job.service].config['username']
-            # _comm = "/usr/bin/qsub -q %s -d %s -j oe -o %s " \
-            # "-l epilogue=epilogue.sh %s" % \
-            # (_queue, _work_dir, _output_log, _run_script)
-            # _sudo = "/usr/bin/sudo /bin/su -c \"%s\" %s" % (_comm, _user)
-            # _opts = ['/usr/bin/ssh', '-t', '-t', 'local', _sudo]
-            _opts = ['/usr/bin/qsub', '-q', _queue, '-d', _work_dir, '-j',
-                     'oe', '-o', _output_log, '-b', conf.pbs_timeout,
-                     '-l', 'epilogue=epilogue.sh',
-                     _run_script]
-            logger.log(VERBOSE, "@PBS - Running command: %s", _opts)
-            _proc = Popen(_opts, stdout=PIPE, stderr=PIPE)
-            _out = _proc.communicate()
-            _output = _out[0]
-            logger.log(VERBOSE, _out)
-            # Hopefully qsub returned meaningful job ID
-            _pbs_id = _output.strip()
-            # Check return code. If qsub was not killed by signal Popen will
-            # not rise an exception
-            if _proc.returncode != 0:
-                raise OSError((
-                    _proc.returncode,
-                    "/usr/bin/qsub returned non zero exit code.\n%s" %
-                    str(_out)
-                ))
-        except:
-            job.die("@PBS - Unable to submit job %s." % job.id(), exc_info=True)
-            return False
->>>>>>> 06bd0321
 
                 # @TODO Do I need DB session here???
                 # Store the PBS job ID
