--- conflicted
+++ resolved
@@ -30,933 +30,801 @@
 
 
 class CisError(Exception):
-    """ Wrong job input. """
+""" Wrong job input. """
 
 
 class ValidatorError(Exception):
-    """ Wrong job input. """
+""" Wrong job input. """
 
 
 class ValidatorInputFileError(Exception):
-    """ Wrong job state exception. """
+""" Wrong job state exception. """
 
 
 def rmtree_error(function, path, exc_info):
-    """Exception handler for shutil.rmtree()."""
-
-    logger.error("@rmtree - Cannot remove job output: %s %s" %
-                 (function, path), exc_info=exc_info)
+"""Exception handler for shutil.rmtree()."""
+
+logger.error("@rmtree - Cannot remove job output: %s %s" %
+	 (function, path), exc_info=exc_info)
 
 
 class CTemplate(string.Template):
-    """
-    Class used to substitute placeholder strings in script templates.
-    The placeholders have following form: @@{KEY}.
-    """
-    #: Delimiter identifying keywords.
-    delimiter = '@@'
-    idpattern = '[_a-z0-9]+'
-
-
-<<<<<<< HEAD
-=======
-class Service(dict):
-    """
-    Class implementing a Service.
-
-    Stores Service configuration and monitors its state.
-
-    """
-    def __init__(self, name, data, *args, **kwargs):
-        """Service C-tor
-
-        :param name: The name of the service.
-        :param data: Dict with service config read from JSON data file.
-
-        Other arguments are passed to dict parent class.
-        """
-        # Service is a dict. Make all the keys accessible as attributes while
-        # retaining the dict API
-        super(Service, self).__init__(*args, **kwargs)
-        self.__dict__ = self
-
-        #: Service name
-        self.name = name
-        #: Configuration options affecting service handling - like allowed
-        #: diskspace and garbage collection
-        self.config = {
-            'min_lifetime': conf.service_min_lifetime,
-            'max_lifetime': conf.service_max_lifetime,
-            'max_runtime': conf.service_max_runtime,
-            'max_jobs': conf.service_max_jobs,
-            'quota': conf.service_quota,
-            'job_size': conf.service_job_size,
-            'username': conf.service_username
-        }
-        # Load settings from config file
-        self.config.update(data['config'])
-        #: Definitions of allowed variables
-        self.variables = data['variables']
-        #: Definitions of allowed variable sets
-        self.sets = data['sets']
-        #: Real space usage by service output files
-        self.real_size = 0
-        #: Projection of space usage by service output files
-        self.current_size = 0
-        # List of current job proxies. Job proxies are used to calculate
-        # current service quota. Will be removed by the garbage collector to
-        # indicate change in quota due to jobs scheduled for removal (but not
-        # yet renmoved physically)
-        self.__job_proxies = []
-        self.__jobs = []  # List of current jobs with known size
-
-        # Covert quota and job_size to bytes from MB
-        self.config['quota'] = self.config['quota'] * 1000000
-        self.config['job_size'] = self.config['job_size'] * 1000000
-
-    def add_job_proxy(self, job):
-        """
-        Add new job proxy. The current service quota usage will increase by the
-        amount defined in service config by job_size variable.
-
-        :param job: :py:class:`Job` instance
-        """
-        if job.id in self.__job_proxies:
-            logger.error("@Service - Job proxy already exists: %s" % job.id)
-            return
-
-        self.current_size += self.config['job_size']
-        self.__job_proxies.append(job.id)
-        verbose("@Service - Allocated %s MB for job proxy (%s)." %
-                ((self.config['job_size']/1000000), self.name))
-
-    def remove_job_proxy(self, job):
-        """
-        Remove a job proxy. The current service quota usage will decrease by
-        the job size. Job size should have been determined by the update_job
-        call.
-
-        :param job: :py:class:`Job` instance
-        """
-        if job.id in self.__job_proxies:
-            self.__job_proxies.remove(job.id)
-            self.current_size -= job.get_size()
-
-        verbose("@Service - Reclaimed %s MB of storage from soft "
-                "quota (%s)." % ((job.get_size()/1000000), self.name))
-
-    def update_job(self, job):
-        """
-        Calculate the current size of the output files of the job. Adjusts
-        usage of the current and real quotas for the service.
-
-        :param job: :py:class:`Job` instance
-        """
-        _change = 0
-        if job.id in self.__jobs:
-            _change -= job.get_size()
-            self.current_size -= job.get_size()
-            self.real_size -= job.get_size()
-        else:
-            self.__jobs.append(job.id)
-            if job.id in self.__job_proxies:
-                _change -= self.config['job_size']
-                self.current_size -= self.config['job_size']
-            else:
-                self.__job_proxies.append(job.id)
-        job.calculate_size()
-        _change += job.get_size()
-        self.current_size += job.get_size()
-        self.real_size += job.get_size()
-        verbose("@Service - Storage usage adjusted by %s MB (%s)." %
-                ((_change/1000000), self.name))
-
-    def remove_job(self, job):
-        """
-        Remove the job and its proxy. Adjust the usage of the service quota.
-
-        :param job: :py:class:`Job` instance
-        """
-        if job.id not in self.__jobs:
-            logger.error("@Service - Job does not exist: %s" % job.id)
-            return
-        if job.id in self.__job_proxies:
-            self.__job_proxies.remove(job.id)
-            self.current_size -= job.get_size()
-        self.__jobs.remove(job.id)
-        self.real_size -= job.get_size()
-        verbose("@Service - Reclaimed %s MB of storage (%s)." %
-                ((job.get_size()/1000000), self.name))
-
-
->>>>>>> 5bf12e6e
+"""
+Class used to substitute placeholder strings in script templates.
+The placeholders have following form: @@{KEY}.
+"""
+#: Delimiter identifying keywords.
+delimiter = '@@'
+idpattern = '[_a-z0-9]+'
+
+
 class Validator(object):
-    """
-    Class responsible for validation of job input data.
-    It is also responsible for preparation of PBS scripts.
-    """
-
-    def __init__(self):
-        """
-        Upon initialisation load services configuration.
-        """
-
-        #: Min API level
-        self.api_min = 1.0
-        #: Max API level
-        self.api_max = 2.0
-        #: Current API level
-        self.api_current = 2.0
-        #: Current job instance
-        self.job = None
-        #: PluginManager instance
-        self.pm = PluginManager()
-
-        # Load all files from service_conf_path. Configuration files should be
-        # in JSON format.
-        logger.debug('@Validator - Loading services configurations.')
-        _path = conf.service_path_conf
-        _services = os.listdir(_path)
-        _plugins = []
-        for _service in _services:
-            #TODO validate options structure
-            _file_name = os.path.join(_path, _service)
-            # Allow for subdirectories
-            if not os.path.isfile(_file_name):
-                continue
-            with open(_file_name) as _f:
-                _data = conf.json_load(_f)
-            ServiceStore[_service] = Service(_service, _data)
-
-            # Plugin
-            if 'plugin' in _data['config']:
-                _plugin_dir = os.path.join(conf.service_path_data, _service)
-                _plugin_dir = os.path.join(_plugin_dir, 'plugins')
-                _plugins.append(_plugin_dir)
-
-            logger.info("Initialized service: %s" % _service)
-        verbose(json.dumps(ServiceStore))
-
-        # Load plugins
-        self.pm.setPluginPlaces(_plugins)
-        self.pm.collectPlugins()
-
-    def validate(self, job):
-        """
-        Validate job input data and update :py:class:`Job` instance with
-        validated data.
-
-        :param job: :py:class:`Job` instance
-        :rerurn: True on success False otherwise.
-        """
-
-        #TODO should be cleaned - whole return thing makes it hard ...
-        self.job = job
-
-        # Do not validate jobs for the second time. This will conserve
-        # resources in case shceduler queue is full and we try to resubmit
-        if job.valid_data:
-            return
-
-        if not job.data:
-            job.service = 'default'  # Make sure job.service is defined
-            raise CisError("@Validator - Empty data dictionary",
-                    exit_code=ExitCodes.Validate)
-
-        _data = job.data
-
-        # Check if data contains service attribute and that such service was
-        # initialized
-        if 'service' not in _data.keys() or \
-           _data['service'] not in ServiceStore.keys() or \
-           _data['service'] == 'default':
-            job.service = 'default'  # Make sure job.service is defined
-            raise ValidatorError("@Validator - Not supported service: %s." %
-                    _data['service'])
-
-        job.service = _data['service']
-        _service = ServiceStore[_data['service']]
-
-        # Make sure that input dictionary exists
-        if 'input' not in _data.keys():
-            _data['input'] = {}
-        elif not isinstance(_data['input'], dict):
-            raise ValidatorError("@Validator - 'input' section is not a dictionary")
-
-        # Make sure API level is correct
-        if 'api' not in _data.keys():
-            raise ValidatorError("@Validator - Job did not specify API level.")
-        if not self.validate_float('api', _data['api'],
-                                   self.api_min, self.api_max):
-            raise ValidatorError("@Validator - API level %s is not supported." %
-                    _data['api'])
-        elif float(_data['api'] < self.api_current):
-            # Deprecated API requested. Mark as such
-            StateManager.set_flag(job.id, 'old_api')
-
-        # Make sure no unsupported sections were passed
-        for _k in _data.keys():
-            if _k not in conf.service_allowed_sections:
-                raise ValidatorError("@Validator - Section '%s' is not allowed in job "
-                        "definition." % _k)
-
-        # Load defaults
-        _variables = {
-            _k: _v['default'] for _k, _v in
-            _service.variables.items()
-        }
-        _variables.update({
-            _k: _v['default'] for _k, _v in
-            ServiceStore['default'].variables.items()
-        })
-
-        # Load sets
-        for _k, _v in _data['input'].items():
-            if _k in _service.sets.keys():
-                if isinstance(_v, str) or isinstance(_v, unicode):
-                    # Value specified as string - check the format using python
-                    # builtin conversion
-                    _v = int(_v)
-                elif not isinstance(_v, int):
-                    # Value specified neither as int nor string - raise error
-                    raise ValidatorError(
-                        "@Validator - Set variables have to be of type int or "
-                        "string. (%s: %s)" % (_k, _v)
-                    )
-                if _v != 1:
-                    raise ValidatorError(
-                        "@Validator - Set variables only accept value of 1. "
-                        "(%s: %s)" % (_k, _v)
-                    )
-                _variables.update(
-                    {_kk: _vv for _kk, _vv in
-                     _service.sets[_k].items()}
-                )
-                del _data['input'][_k]
-
-        # Load variables
-        for _k, _v in _data['input'].items():
-            if _k in conf.service_reserved_keys or _k.startswith('CIS_CHAIN'):
-                raise ValidatorError("@Validator - '%s' variable name is restricted." % _k)
-            elif _k in _service.variables.keys():
-                _variables[_k] = _v
-            else:
-                raise ValidatorError("@Validator - Not supported variable: %s." % _k)
-
-        # Check that all attribute names are defined in service configuration
-        # Validate values of the attributes
-        for _k, _v in _variables.items():
-            if _k in _service.variables.keys():
-                if not self.validate_value(_k, _v, _service):
-                    raise ValidatorError(
-                        "@Validator - Variable value not allowed: %s - %s." %
-                        (_k, _v)
-                    )
-                else:
-                    _variables[_k] = _v
-                    logger.debug(
-                        "@Validator - Value passed validation: %s - %s" %
-                        (_k, _v)
-                    )
-            # Check for possible reserved attribuet names like service, name,
-            # date
-            elif _k in conf.service_reserved_keys:
-                if not self.validate_value(_k, _v, ServiceStore['default']):
-                    raise ValidatorError(
-                        "@Validator - Variable value not allowed: %s - %s." %
-                        (_k, _v)
-                    )
-                    return False
-                else:
-                    _variables[_k] = _v
-                    logger.debug(
-                        "@Validator - Value passed validation: %s - %s" %
-                        (_k, _v)
-                    )
-            else:
-                raise ValidatorError("@Validator - Not supported variable: %s." % _k)
-
-        # Validate job output chaining. Check if defined job IDs point to
-        # existing jobs in 'done' state.
-        if 'chain' in _data.keys():
-            if not isinstance(_data['chain'], list) and \
-               not isinstance(_data['chain'], tuple):
-                raise ValidatorError("@Validator - 'chain' section is not a list")
-
-            if not self.validate_chain(_data['chain']):
-                raise ValidatorError("@Validator - Bad job chain IDs.")
-            else:
-                job.chain = _data['chain']
-                # Generate keywords for script substitutions
-                _i = 0
-                for _id in job.chain:
-                    _variables["CIS_CHAIN%s" % _i] = _id
-                    _i += 1
-                logger.debug(
-                    "@Validator - Job chain IDs passed validation: %s" %
-                    _data['chain']
-                )
-
-        # Update job data with default values
-        job.valid_data = _variables
-        verbose('@Validator - Validated input data:')
-        verbose(job.valid_data)
-
-    def validate_value(self, key, value, service):
-        """
-        Validate value for specified service attribute.
-
-        :param key: attribute name
-        :param value: value to validate
-        :param service: service object for which attribute is defined
-        :return: True on success False otherwise.
-        """
-
-        if service.variables[key]['type'] == 'string':
-            # Attribute of type string check the table of allowed values
-            if not value in service.variables[key]['values']:
-                logger.warning("@Validator - Value not allowed: %s - %s." %
-                               (key, value))
-                return False
-        elif service.variables[key]['type'] == 'int':
-            try:
-                return self.validate_int(
-                    key, value,
-                    service.variables[key]['values'][0],
-                    service.variables[key]['values'][1]
-                )
-            except IndexError:
-                logger.error(
-                    "@Validator - Badly defined range for variable:  %s" %
-                    key
-                )
-                return False
-        elif service.variables[key]['type'] == 'float':
-            try:
-                return self.validate_float(
-                    key, value,
-                    service.variables[key]['values'][0],
-                    service.variables[key]['values'][1]
-                )
-            except IndexError:
-                logger.error(
-                    "@Validator - Badly defined range for variable:  %s" %
-                    key
-                )
-                return False
-        elif service.variables[key]['type'] == 'string_array':
-            if not isinstance(value, list) and isinstance(value, tuple):
-                logger.error(
-                    "@Validator - Value is not a proper array:  %s" % key
-                )
-                return False
-            try:
-                if len(value) > service.variables[key]['values'][0]:
-                    logger.error(
-                        "@Validator - Array  exceeds allowed length:  %s" % key
-                    )
-                    return False
-            except IndexError:
-                logger.error(
-                    "@Validator - Badly defined range for variable:  %s" %
-                    key
-                )
-                return False
-            for _v in value:
-                if not _v in service.variables[key]['values'][1:]:
-                    logger.warning("@Validator - Value not allowed: %s - %s." %
-                                   (key, value))
-                    return False
-        elif service.variables[key]['type'] == 'int_array':
-            if not isinstance(value, list) and isinstance(value, tuple):
-                logger.error(
-                    "@Validator - Value is not a proper array:  %s" % key
-                )
-                return False
-            try:
-                if len(value) > service.variables[key]['values'][0]:
-                    logger.error(
-                        "@Validator - Array  exceeds allowed length:  %s" % key
-                    )
-                    return False
-            except IndexError:
-                logger.error(
-                    "@Validator - Badly defined range for variable:  %s" %
-                    key
-                )
-                return False
-            _min = 0
-            _max = 0
-            try:
-                _min = service.variables[key]['values'][1]
-                _max = service.variables[key]['values'][2]
-            except IndexError:
-                logger.error(
-                    "@Validator - Badly defined range for variable:  %s" %
-                    key
-                )
-                return False
-            for _v in value:
-                if not self.validate_int(key, _v, _min, _max):
-                    return False
-        elif service.variables[key]['type'] == 'float_array':
-            if not isinstance(value, list) and isinstance(value, tuple):
-                logger.error(
-                    "@Validator - Value is not a proper array:  %s" % key
-                )
-                return False
-            try:
-                if len(value) > service.variables[key]['values'][0]:
-                    logger.error(
-                        "@Validator - Array  exceeds allowed length:  %s" % key
-                    )
-                    return False
-            except IndexError:
-                logger.error(
-                    "@Validator - Badly defined range for variable:  %s" %
-                    key
-                )
-                return False
-            _min = 0
-            _max = 0
-            try:
-                _min = service.variables[key]['values'][1]
-                _max = service.variables[key]['values'][2]
-            except IndexError:
-                logger.error(
-                    "@Validator - Badly defined range for variable:  %s" %
-                    key
-                )
-                return False
-            for _v in value:
-                if not self.validate_float(key, _v, _min, _max):
-                    return False
-
-        return True
-
-    def validate_file(self, key, job, service):
-        """
-        :throws:
-        :throws:
-        """
-        # Extract input file name
-        _input_dir = os.path.join(conf.gate_path_input, job.id)
-        _input_file = os.path.join(_input_dir, key)
-        # Check that input file is ready
-        if not os.path.isfile(_input_file):
-            raise ValidatorInputFileError("Missing input file %s." %
-                                          _input_file)
-
-        # Load plugin and run the validate method
-        _plugin = self.pm.getPluginByName(service.variables[key]['plugin'],
-                                          service.name)
-        _plugin.plugin_object.validate(_input_file)
-
-    def validate_file_csv(self, name, type, min, max):
-        _f = open(name)
-        _csv = csv.reader(_f)
-        for _v in _csv:
-            if type == 'int':
-                if not self.validate_int("CSV element", _v, min, max):
-                    return False
-            if type == 'float':
-                if not self.validate_float("CSV element", _v, min, max):
-                    return False
-
-    def validate_int(self, key, value, min, max):
-        # Attribute of type int - check the format
-        try:
-            if isinstance(value, str) or isinstance(value, unicode):
-                # Value specified as string - check the format using python
-                # builtin conversion
-                _v = int(value)
-            elif not isinstance(value, int):
-                # Value specified neither as int nor string - raise error
-                raise ValueError("%s is not an int" % value)
-            else:
-                _v = value
-        except ValueError:
-            logger.warning('@Validator - Value is not a proper int.',
-                           exc_info=True)
-            return False
-
-        # Check that atrribute value falls in allowed range
-        if _v < min or _v > max:
-            logger.warning(
-                "@Validator - Value not in allowed range: %s - %s" %
-                (key, _v)
-            )
-            return False
-
-        return True
-
-    def validate_float(self, key, value, min, max):
-        # Attribute of type float - check the format
-        try:
-            if isinstance(value, str) or isinstance(value, unicode):
-                # Value specified as string - check the format using python
-                # builtin conversion
-                _v = float(value)
-            elif not isinstance(value, float) and not isinstance(value, int):
-                # Value specified neither as float nor string - raise error
-                raise ValueError("%s is not a float" % value)
-            else:
-                _v = value
-        except ValueError:
-            logger.warning('@Validator - Value is not a proper float',
-                           exc_info=True)
-            return False
-
-        # Check that atrribute value falls in allowed range
-        if _v < min or _v > max:
-            logger.warning(
-                "@Validator - Value not in allowed range: %s - %s" %
-                (key, _v)
-            )
-            return False
-
-        return True
-
-    def validate_chain(self, chain):
-        for _id in chain:
-            # ID of type string check if it is listed among finished jobs
-            if not _id in JobStore.get_job_ids('done'):
-                logger.warning(
-                    "@Validator - Job %s did not finish or does not exist. "
-                    "Unable to chain output." %
-                    _id)
-                return False
-        return True
+"""
+Class responsible for validation of job input data.
+It is also responsible for preparation of PBS scripts.
+"""
+
+def __init__(self):
+"""
+Upon initialisation load services configuration.
+"""
+
+#: Min API level
+self.api_min = 1.0
+#: Max API level
+self.api_max = 2.0
+#: Current API level
+self.api_current = 2.0
+#: Current job instance
+self.job = None
+#: PluginManager instance
+self.pm = PluginManager()
+
+# Load all files from service_conf_path. Configuration files should be
+# in JSON format.
+logger.debug('@Validator - Loading services configurations.')
+_path = conf.service_path_conf
+_services = os.listdir(_path)
+_plugins = []
+for _service in _services:
+    #TODO validate options structure
+    _file_name = os.path.join(_path, _service)
+    # Allow for subdirectories
+    if not os.path.isfile(_file_name):
+	continue
+    with open(_file_name) as _f:
+	_data = conf.json_load(_f)
+    ServiceStore[_service] = Service(_service, _data)
+
+    # Plugin
+    if 'plugin' in _data['config']:
+	_plugin_dir = os.path.join(conf.service_path_data, _service)
+	_plugin_dir = os.path.join(_plugin_dir, 'plugins')
+	_plugins.append(_plugin_dir)
+
+    logger.info("Initialized service: %s" % _service)
+verbose(json.dumps(ServiceStore))
+
+# Load plugins
+self.pm.setPluginPlaces(_plugins)
+self.pm.collectPlugins()
+
+def validate(self, job):
+"""
+Validate job input data and update :py:class:`Job` instance with
+validated data.
+
+:param job: :py:class:`Job` instance
+:rerurn: True on success False otherwise.
+"""
+
+#TODO should be cleaned - whole return thing makes it hard ...
+self.job = job
+
+# Do not validate jobs for the second time. This will conserve
+# resources in case shceduler queue is full and we try to resubmit
+if job.valid_data:
+    return
+
+if not job.data:
+    job.service = 'default'  # Make sure job.service is defined
+    raise CisError("@Validator - Empty data dictionary",
+	    exit_code=ExitCodes.Validate)
+
+_data = job.data
+
+# Check if data contains service attribute and that such service was
+# initialized
+if 'service' not in _data.keys() or \
+   _data['service'] not in ServiceStore.keys() or \
+   _data['service'] == 'default':
+    job.service = 'default'  # Make sure job.service is defined
+    raise ValidatorError("@Validator - Not supported service: %s." %
+	    _data['service'])
+
+job.service = _data['service']
+_service = ServiceStore[_data['service']]
+
+# Make sure that input dictionary exists
+if 'input' not in _data.keys():
+    _data['input'] = {}
+elif not isinstance(_data['input'], dict):
+    raise ValidatorError("@Validator - 'input' section is not a dictionary")
+
+# Make sure API level is correct
+if 'api' not in _data.keys():
+    raise ValidatorError("@Validator - Job did not specify API level.")
+if not self.validate_float('api', _data['api'],
+			   self.api_min, self.api_max):
+    raise ValidatorError("@Validator - API level %s is not supported." %
+	    _data['api'])
+elif float(_data['api'] < self.api_current):
+    # Deprecated API requested. Mark as such
+    StateManager.set_flag(job.id, 'old_api')
+
+# Make sure no unsupported sections were passed
+for _k in _data.keys():
+    if _k not in conf.service_allowed_sections:
+	raise ValidatorError("@Validator - Section '%s' is not allowed in job "
+		"definition." % _k)
+
+# Load defaults
+_variables = {
+    _k: _v['default'] for _k, _v in
+    _service.variables.items()
+}
+_variables.update({
+    _k: _v['default'] for _k, _v in
+    ServiceStore['default'].variables.items()
+})
+
+# Load sets
+for _k, _v in _data['input'].items():
+    if _k in _service.sets.keys():
+	if isinstance(_v, str) or isinstance(_v, unicode):
+	    # Value specified as string - check the format using python
+	    # builtin conversion
+	    _v = int(_v)
+	elif not isinstance(_v, int):
+	    # Value specified neither as int nor string - raise error
+	    raise ValidatorError(
+		"@Validator - Set variables have to be of type int or "
+		"string. (%s: %s)" % (_k, _v)
+	    )
+	if _v != 1:
+	    raise ValidatorError(
+		"@Validator - Set variables only accept value of 1. "
+		"(%s: %s)" % (_k, _v)
+	    )
+	_variables.update(
+	    {_kk: _vv for _kk, _vv in
+	     _service.sets[_k].items()}
+	)
+	del _data['input'][_k]
+
+# Load variables
+for _k, _v in _data['input'].items():
+    if _k in conf.service_reserved_keys or _k.startswith('CIS_CHAIN'):
+	raise ValidatorError("@Validator - '%s' variable name is restricted." % _k)
+    elif _k in _service.variables.keys():
+	_variables[_k] = _v
+    else:
+	raise ValidatorError("@Validator - Not supported variable: %s." % _k)
+
+# Check that all attribute names are defined in service configuration
+# Validate values of the attributes
+for _k, _v in _variables.items():
+    if _k in _service.variables.keys():
+	if not self.validate_value(_k, _v, _service):
+	    raise ValidatorError(
+		"@Validator - Variable value not allowed: %s - %s." %
+		(_k, _v)
+	    )
+	else:
+	    _variables[_k] = _v
+	    logger.debug(
+		"@Validator - Value passed validation: %s - %s" %
+		(_k, _v)
+	    )
+    # Check for possible reserved attribuet names like service, name,
+    # date
+    elif _k in conf.service_reserved_keys:
+	if not self.validate_value(_k, _v, ServiceStore['default']):
+	    raise ValidatorError(
+		"@Validator - Variable value not allowed: %s - %s." %
+		(_k, _v)
+	    )
+	    return False
+	else:
+	    _variables[_k] = _v
+	    logger.debug(
+		"@Validator - Value passed validation: %s - %s" %
+		(_k, _v)
+	    )
+    else:
+	raise ValidatorError("@Validator - Not supported variable: %s." % _k)
+
+# Validate job output chaining. Check if defined job IDs point to
+# existing jobs in 'done' state.
+if 'chain' in _data.keys():
+    if not isinstance(_data['chain'], list) and \
+       not isinstance(_data['chain'], tuple):
+	raise ValidatorError("@Validator - 'chain' section is not a list")
+
+    if not self.validate_chain(_data['chain']):
+	raise ValidatorError("@Validator - Bad job chain IDs.")
+    else:
+	job.chain = _data['chain']
+	# Generate keywords for script substitutions
+	_i = 0
+	for _id in job.chain:
+	    _variables["CIS_CHAIN%s" % _i] = _id
+	    _i += 1
+	logger.debug(
+	    "@Validator - Job chain IDs passed validation: %s" %
+	    _data['chain']
+	)
+
+# Update job data with default values
+job.valid_data = _variables
+verbose('@Validator - Validated input data:')
+verbose(job.valid_data)
+
+def validate_value(self, key, value, service):
+"""
+Validate value for specified service attribute.
+
+:param key: attribute name
+:param value: value to validate
+:param service: service object for which attribute is defined
+:return: True on success False otherwise.
+"""
+
+if service.variables[key]['type'] == 'string':
+    # Attribute of type string check the table of allowed values
+    if not value in service.variables[key]['values']:
+	logger.warning("@Validator - Value not allowed: %s - %s." %
+		       (key, value))
+	return False
+elif service.variables[key]['type'] == 'int':
+    try:
+	return self.validate_int(
+	    key, value,
+	    service.variables[key]['values'][0],
+	    service.variables[key]['values'][1]
+	)
+    except IndexError:
+	logger.error(
+	    "@Validator - Badly defined range for variable:  %s" %
+	    key
+	)
+	return False
+elif service.variables[key]['type'] == 'float':
+    try:
+	return self.validate_float(
+	    key, value,
+	    service.variables[key]['values'][0],
+	    service.variables[key]['values'][1]
+	)
+    except IndexError:
+	logger.error(
+	    "@Validator - Badly defined range for variable:  %s" %
+	    key
+	)
+	return False
+elif service.variables[key]['type'] == 'string_array':
+    if not isinstance(value, list) and isinstance(value, tuple):
+	logger.error(
+	    "@Validator - Value is not a proper array:  %s" % key
+	)
+	return False
+    try:
+	if len(value) > service.variables[key]['values'][0]:
+	    logger.error(
+		"@Validator - Array  exceeds allowed length:  %s" % key
+	    )
+	    return False
+    except IndexError:
+	logger.error(
+	    "@Validator - Badly defined range for variable:  %s" %
+	    key
+	)
+	return False
+    for _v in value:
+	if not _v in service.variables[key]['values'][1:]:
+	    logger.warning("@Validator - Value not allowed: %s - %s." %
+			   (key, value))
+	    return False
+elif service.variables[key]['type'] == 'int_array':
+    if not isinstance(value, list) and isinstance(value, tuple):
+	logger.error(
+	    "@Validator - Value is not a proper array:  %s" % key
+	)
+	return False
+    try:
+	if len(value) > service.variables[key]['values'][0]:
+	    logger.error(
+		"@Validator - Array  exceeds allowed length:  %s" % key
+	    )
+	    return False
+    except IndexError:
+	logger.error(
+	    "@Validator - Badly defined range for variable:  %s" %
+	    key
+	)
+	return False
+    _min = 0
+    _max = 0
+    try:
+	_min = service.variables[key]['values'][1]
+	_max = service.variables[key]['values'][2]
+    except IndexError:
+	logger.error(
+	    "@Validator - Badly defined range for variable:  %s" %
+	    key
+	)
+	return False
+    for _v in value:
+	if not self.validate_int(key, _v, _min, _max):
+	    return False
+elif service.variables[key]['type'] == 'float_array':
+    if not isinstance(value, list) and isinstance(value, tuple):
+	logger.error(
+	    "@Validator - Value is not a proper array:  %s" % key
+	)
+	return False
+    try:
+	if len(value) > service.variables[key]['values'][0]:
+	    logger.error(
+		"@Validator - Array  exceeds allowed length:  %s" % key
+	    )
+	    return False
+    except IndexError:
+	logger.error(
+	    "@Validator - Badly defined range for variable:  %s" %
+	    key
+	)
+	return False
+    _min = 0
+    _max = 0
+    try:
+	_min = service.variables[key]['values'][1]
+	_max = service.variables[key]['values'][2]
+    except IndexError:
+	logger.error(
+	    "@Validator - Badly defined range for variable:  %s" %
+	    key
+	)
+	return False
+    for _v in value:
+	if not self.validate_float(key, _v, _min, _max):
+	    return False
+
+return True
+
+def validate_file(self, key, job, service):
+"""
+:throws:
+:throws:
+"""
+# Extract input file name
+_input_dir = os.path.join(conf.gate_path_input, job.id)
+_input_file = os.path.join(_input_dir, key)
+# Check that input file is ready
+if not os.path.isfile(_input_file):
+    raise ValidatorInputFileError("Missing input file %s." %
+				  _input_file)
+
+# Load plugin and run the validate method
+_plugin = self.pm.getPluginByName(service.variables[key]['plugin'],
+				  service.name)
+_plugin.plugin_object.validate(_input_file)
+
+def validate_file_csv(self, name, type, min, max):
+_f = open(name)
+_csv = csv.reader(_f)
+for _v in _csv:
+    if type == 'int':
+	if not self.validate_int("CSV element", _v, min, max):
+	    return False
+    if type == 'float':
+	if not self.validate_float("CSV element", _v, min, max):
+	    return False
+
+def validate_int(self, key, value, min, max):
+# Attribute of type int - check the format
+try:
+    if isinstance(value, str) or isinstance(value, unicode):
+	# Value specified as string - check the format using python
+	# builtin conversion
+	_v = int(value)
+    elif not isinstance(value, int):
+	# Value specified neither as int nor string - raise error
+	raise ValueError("%s is not an int" % value)
+    else:
+	_v = value
+except ValueError:
+    logger.warning('@Validator - Value is not a proper int.',
+		   exc_info=True)
+    return False
+
+# Check that atrribute value falls in allowed range
+if _v < min or _v > max:
+    logger.warning(
+	"@Validator - Value not in allowed range: %s - %s" %
+	(key, _v)
+    )
+    return False
+
+return True
+
+def validate_float(self, key, value, min, max):
+# Attribute of type float - check the format
+try:
+    if isinstance(value, str) or isinstance(value, unicode):
+	# Value specified as string - check the format using python
+	# builtin conversion
+	_v = float(value)
+    elif not isinstance(value, float) and not isinstance(value, int):
+	# Value specified neither as float nor string - raise error
+	raise ValueError("%s is not a float" % value)
+    else:
+	_v = value
+except ValueError:
+    logger.warning('@Validator - Value is not a proper float',
+		   exc_info=True)
+    return False
+
+# Check that atrribute value falls in allowed range
+if _v < min or _v > max:
+    logger.warning(
+	"@Validator - Value not in allowed range: %s - %s" %
+	(key, _v)
+    )
+    return False
+
+return True
+
+def validate_chain(self, chain):
+for _id in chain:
+    # ID of type string check if it is listed among finished jobs
+    if not _id in JobStore.get_job_ids('done'):
+	logger.warning(
+	    "@Validator - Job %s did not finish or does not exist. "
+	    "Unable to chain output." %
+	    _id)
+	return False
+return True
 
 
 class Scheduler(object):
-    """
-    Virtual Class implementing simple interface for execution backend. Actual
-    execution backends should derive from this class and implement defined
-    interface.
-
-    Allows for job submission, deletion and extraction of job status.
-    """
-
-    # We do not want to output progress with every status check. To lighten the
-    # burden lets do it every n-th step
-    __progress_step = 0
-
-    def __init__(self):
-        #: Working directory path
-        self.work_path = None
-        #: Path where submitted job IDs are stored
-        self.queue_path = None
-        #: Default queue
-        self.default_queue = None
-        #: Maximum number of concurent jobs
-        self.max_jobs = None
-
-    def submit(self, job):
-        """
-        Submit a job for execution. The "pbs.sh" script should be already
-        present in the work_path/job directory.
-
-        :param job: :py:class:`Job` instance
-        :return: True on success and False otherwise.
-        """
-        raise NotImplementedError
-
-    def progress(self, job):
-        """
-        Extract the job progress log and expose it to the user.
-
-        :param job: :py:class:`Job` instance
-        """
-        # Output job progress log if it exists
-        # The progres log is extraced every n-th status check
-        if Scheduler.__progress_step >= conf.config_progress_step:
-            logger.debug("@Scheduler - Extracting progress log (%s)" % job.id)
-            _work_dir = os.path.join(self.work_path, job.id)
-            _output_dir = os.path.join(conf.gate_path_output, job.id)
-            _progress_file = os.path.join(_work_dir, 'progress.log')
-            if os.path.exists(_progress_file):
-                try:
-                    if not os.path.isdir(_output_dir):
-                        os.mkdir(_output_dir)
-                    shutil.copy(_progress_file, _output_dir)
-                    logger.debug('@Scheduler - Progress log extracted')
-                except:
-                    logger.error(
-                        '@Scheduler - Cannot copy progress.log',
-                        exc_info=True
-                    )
-            Scheduler.__progress_step = 0
-        else:
-            Scheduler.__progress_step += 1
-
-    def stop(self, job):
-        """Stop running job and remove it from execution queue."""
-        raise NotImplementedError
-
-    def finalise(self, job):
-        """
-        Prepare output of finished job.
-
-        Job working directory is moved to the external_data_path directory.
-
-        :param job: :py:class:`Job` instance
-        """
-
-        logger.debug("@Scheduler - Retrive job output: %s" % job.id)
-        _work_dir = os.path.join(self.work_path, job.id)
-
-        # Cleanup of the output
-        try:
-            StateManager.set_scheduler_id(job.id, self.name, None)
-            for _chain in job.chain:
-                shutil.rmtree(os.path.join(_work_dir, _chain),
-                              ignore_errors=True)
-        except:
-            logger.error("@Scheduler - Unable to clean up job output "
-                         "directory %s" % _work_dir, exc_info=True)
-
-        if os.path.isdir(_work_dir):
-            try:
-                # Remove output dir if it exists.
-                _out_dir = os.path.join(conf.gate_path_output, job.id)
-                _dump_dir = os.path.join(conf.gate_path_dump, job.id)
-                if os.path.isdir(_out_dir):
-                    logger.debug('@Scheduler - Remove existing output directory')
-                    # out and dump should be on the same partition so that rename
-                    # is used. This will make sure that processes reading from out
-                    # will not cause rmtree to throw exceptions
-                    shutil.move(_out_dir, _dump_dir)
-                    shutil.rmtree(_dump_dir, ignore_errors=True)
-                shutil.move(_work_dir, conf.gate_path_output)
-
-                # Make sure all files in the output directory are world readable -
-                # so that apache can actually serve them
-                logger.debug('@Scheduler - Make output directory world readable')
-                os.chmod(_out_dir, os.stat(_out_dir).st_mode |
-                         stat.S_IRUSR | stat.S_IXUSR |
-                         stat.S_IRGRP | stat.S_IXGRP |
-                         stat.S_IROTH | stat.S_IXOTH)
-                for _root, _dirs, _files in os.walk(_out_dir):
-                    for _dir in _dirs:
-                        _name = os.path.join(_root, _dir)
-                        os.chmod(_name, os.stat(_name).st_mode |
-                                 stat.S_IRUSR | stat.S_IXUSR |
-                                 stat.S_IRGRP | stat.S_IXGRP |
-                                 stat.S_IROTH | stat.S_IXOTH)
-                    for _file in _files:
-                        _name = os.path.join(_root, _file)
-                        os.chmod(_name, os.stat(_name).st_mode |
-                                 stat.S_IRUSR | stat.S_IRGRP | stat.S_IROTH)
-            except:
-                job.die("@Scheduler - Unable to retrive job output directory %s" %
-                        _work_dir, exc_info=True)
-                return
-
-        # Update service quota
-        ServiceStore[job.service].update_job(job)
-        # Reduce memory footprint
-        job.compact()
-        # Set job exit state
-        job.exit()
-
-    def abort(self, job):
-        """
-        Cleanup aborted job.
-
-        Removes working and output directories.
-
-        :param job: :py:class:`Job` instance
-        """
-
-        logger.debug("@Scheduler - Cleanup job: %s" % job.id)
-
-        _work_dir = os.path.join(self.work_path, job.id)
-        _out_dir = os.path.join(conf.gate_path_output, job.id)
-
-        # Remove job from scheduler queue if it was queued
-        try:
-            StateManager.set_scheduler_id(job.id, self.name, None)
-        except OSError as e:
-            if e.errno != 2:
-                logger.error("@Scheduler - Unable to remove job %s from "
-                             "scheduler queue" % job.id, exc_info=True)
-        except:
-            logger.error("@Scheduler - Unable to remove job %s from "
-                         "scheduler queue" % job.id, exc_info=True)
-
-        # Remove output dir if it exists.
-        if os.path.isdir(_out_dir):
-            logger.debug('@Scheduler - Remove existing output directory')
-            shutil.rmtree(_out_dir, ignore_errors=True)
-        # Remove work dir if it exists.
-        if os.path.isdir(_work_dir):
-            logger.debug('@Scheduler - Remove working directory')
-            shutil.rmtree(_work_dir, ignore_errors=True)
-
-        if os.path.isdir(_out_dir):
-            logger.error("@Scheduler - Unable to remove job output directory: "
-                         "%s" % job.id, exc_info=True)
-        if os.path.isdir(_out_dir):
-            logger.error("@Scheduler - Unable to remove job working "
-                         "directory: %s" % job.id, exc_info=True)
-        else:
-            logger.info("Job %s cleaned." % job.id)
-
-        # Update service quota
-        ServiceStore[job.service].update_job(job)
-        # Reduce memory footprint
-        job.compact()
-        # Set job exit state
-        job.exit()
-
-    def generate_scripts(self, job):
-        """
-        Generate scripts and job input files from templates.
-
-        Will walk through service_data_path/service and copy all files
-        including recursion through subdirectories to PBS work directory for
-        specified job (the directory structure is retained). For all files
-        substitute all occurences of @@{atribute_name} with specified values.
-
-        :param job: :py:class:`Job` instance after validation
-        :return: True on success and False otherwise.
-        """
-
-        # Input directory
-        _script_dir = os.path.join(conf.service_path_data, job.service)
-        # Output directory
-        _work_dir = os.path.join(self.work_path, job.id)
-
-        # Verify that input dir exists
-        if not os.path.isdir(_script_dir):
-            job.die("@Scheduler - Service data directory not found: %s." %
-                    _script_dir)
-            return False
-
-        # Verify that input dir contains "pbs.sh" script
-        if not os.path.isfile(os.path.join(_script_dir, 'pbs.sh')):
-            job.die("@Scheduler - Missing \"pbs.sh\" script for service %s." %
-                    job.service)
-            return False
-
-        # Create output dir
-        if not os.path.isdir(_work_dir):
-            try:
-                os.mkdir(_work_dir)
-            except IOError:
-                job.die("@Scheduler - Unable to create WORKDIR %s." %
-                        _work_dir, exc_info=True)
-                return False
-
-        # Recurse through input dir
-        logger.debug("@Scheduler - generate scripts")
-        for _path, _dirs, _files in os.walk(_script_dir):
-            # Relative paths for subdirectories
-            _sub_dir = re.sub("^%s" % _script_dir, '', _path)
-            logger.debug("@Scheduler - Sub dir: %s" % _sub_dir)
-            if _sub_dir:
-                # Remove starting /
-                _sub_dir = _sub_dir[1:]
-                _out_dir = os.path.join(_work_dir, _sub_dir)
-            else:
-                _out_dir = _work_dir
-
-            # Create subdirectories in output dir
-            for _dir in _dirs:
-                _name = os.path.join(_out_dir, _dir)
-                try:
-                    os.mkdir(_name)
-                except:
-                    job.die(
-                        "@Scheduler - Cannot create job subdirectory %s." %
-                        _name, exc_info=True
-                    )
-                    return False
-
-            # Iterate through script files in current subdir
-            for _file in _files:
-                # Skip editor buffers and recovery files
-                if _file.endswith('~'):
-                    continue
-                if _file.startswith('.') and _file.endswith('.swp'):
-                    continue
-                # Input and output file names
-                _fin_name = os.path.join(_path, _file)
-                _fou_name = os.path.join(_out_dir, _file)
-                try:
-                    # Open input template script and output file
-                    _fin = open(_fin_name, 'r')
-                    _fou = open(_fou_name, 'w')
-
-                    # Loop through input lines and perform substitutions using
-                    # string.Template module.
-                    for _line in _fin:
-                        # REGEXPS
-                        _t = CTemplate(_line)
-                        _line = _t.substitute(job.valid_data)
-                        _fou.write(_line)
-                    # Close files
-                    _fin.close()
-                    _fou.close()
-                    # Copy file permisions
-                    _st = os.stat(_fin_name)
-                    os.chmod(_fou_name, _st.st_mode)
-                except:
-                    job.die(
-                        "@Scheduler - Scripts creation failed for job: %s." %
-                        job.id, exc_info=True
-                    )
-                    return False
-
-        # Make sure that "pbs.sh" is executable
-        try:
-            _st = os.stat(os.path.join(_script_dir, 'pbs.sh'))
-            os.chmod(os.path.join(_work_dir, 'pbs.sh'),
-                     _st.st_mode | stat.S_IXUSR)
-        except:
-            job.die(
-                "@Scheduler - Unable to change permissions for pbs.sh: %s." %
-                job.id, exc_info=True
-            )
-            return False
-
-        # Make sure that "epilogue.sh" is executable
-        # Make sure it is not writable by group and others - torque will
-        # silently ignore it otherwise
-        try:
-            _st = os.stat(os.path.join(_script_dir, 'epilogue.sh'))
-            os.chmod(os.path.join(_work_dir, 'epilogue.sh'),
-                     (_st.st_mode | stat.S_IXUSR) &
-                     (~stat.S_IWGRP & ~stat.S_IWOTH))
-        except:
-            job.die(
-                "@Scheduler - Unable to change permissions for epilogue.sh: "
-                "%s." % job.id, exc_info=True
-            )
-            return False
-
-        return True
-
-    def chain_input_data(self, job):
-        """
-        Chain output data of finished jobs as our input.
-
-        Copies output data of specified job IDs into the working directory of
-        current job.
-
-        :param job: :py:class:`Job` instance after validation
-        :return: True on success and False otherwise.
-        """
-        logger.debug('@Scheduler - Chaining input data')
-        _work_dir = os.path.join(self.work_path, job.id)
-        for _id in job.chain:
-            _input_dir = os.path.join(conf.gate_path_output, _id)
-            _output_dir = os.path.join(_work_dir, _id)
-            if os.path.exists(_input_dir):
-                try:
-                    shutil.copytree(_input_dir, _output_dir)
-                    logger.debug(
+"""
+Virtual Class implementing simple interface for execution backend. Actual
+execution backends should derive from this class and implement defined
+interface.
+
+Allows for job submission, deletion and extraction of job status.
+"""
+
+# We do not want to output progress with every status check. To lighten the
+# burden lets do it every n-th step
+__progress_step = 0
+
+def __init__(self):
+#: Working directory path
+self.work_path = None
+#: Path where submitted job IDs are stored
+self.queue_path = None
+#: Default queue
+self.default_queue = None
+#: Maximum number of concurent jobs
+self.max_jobs = None
+
+def submit(self, job):
+"""
+Submit a job for execution. The "pbs.sh" script should be already
+present in the work_path/job directory.
+
+:param job: :py:class:`Job` instance
+:return: True on success and False otherwise.
+"""
+raise NotImplementedError
+
+def progress(self, job):
+"""
+Extract the job progress log and expose it to the user.
+
+:param job: :py:class:`Job` instance
+"""
+# Output job progress log if it exists
+# The progres log is extraced every n-th status check
+if Scheduler.__progress_step >= conf.config_progress_step:
+    logger.debug("@Scheduler - Extracting progress log (%s)" % job.id)
+    _work_dir = os.path.join(self.work_path, job.id)
+    _output_dir = os.path.join(conf.gate_path_output, job.id)
+    _progress_file = os.path.join(_work_dir, 'progress.log')
+    if os.path.exists(_progress_file):
+	try:
+	    if not os.path.isdir(_output_dir):
+		os.mkdir(_output_dir)
+	    shutil.copy(_progress_file, _output_dir)
+	    logger.debug('@Scheduler - Progress log extracted')
+	except:
+	    logger.error(
+		'@Scheduler - Cannot copy progress.log',
+		exc_info=True
+	    )
+    Scheduler.__progress_step = 0
+else:
+    Scheduler.__progress_step += 1
+
+def stop(self, job):
+"""Stop running job and remove it from execution queue."""
+raise NotImplementedError
+
+def finalise(self, job):
+"""
+Prepare output of finished job.
+
+Job working directory is moved to the external_data_path directory.
+
+:param job: :py:class:`Job` instance
+"""
+
+logger.debug("@Scheduler - Retrive job output: %s" % job.id)
+_work_dir = os.path.join(self.work_path, job.id)
+
+# Cleanup of the output
+try:
+    StateManager.set_scheduler_id(job.id, self.name, None)
+    for _chain in job.chain:
+	shutil.rmtree(os.path.join(_work_dir, _chain),
+		      ignore_errors=True)
+except:
+    logger.error("@Scheduler - Unable to clean up job output "
+		 "directory %s" % _work_dir, exc_info=True)
+
+if os.path.isdir(_work_dir):
+    try:
+	# Remove output dir if it exists.
+	_out_dir = os.path.join(conf.gate_path_output, job.id)
+	_dump_dir = os.path.join(conf.gate_path_dump, job.id)
+	if os.path.isdir(_out_dir):
+	    logger.debug('@Scheduler - Remove existing output directory')
+	    # out and dump should be on the same partition so that rename
+	    # is used. This will make sure that processes reading from out
+	    # will not cause rmtree to throw exceptions
+	    shutil.move(_out_dir, _dump_dir)
+	    shutil.rmtree(_dump_dir, ignore_errors=True)
+	shutil.move(_work_dir, conf.gate_path_output)
+
+	# Make sure all files in the output directory are world readable -
+	# so that apache can actually serve them
+	logger.debug('@Scheduler - Make output directory world readable')
+	os.chmod(_out_dir, os.stat(_out_dir).st_mode |
+		 stat.S_IRUSR | stat.S_IXUSR |
+		 stat.S_IRGRP | stat.S_IXGRP |
+		 stat.S_IROTH | stat.S_IXOTH)
+	for _root, _dirs, _files in os.walk(_out_dir):
+	    for _dir in _dirs:
+		_name = os.path.join(_root, _dir)
+		os.chmod(_name, os.stat(_name).st_mode |
+			 stat.S_IRUSR | stat.S_IXUSR |
+			 stat.S_IRGRP | stat.S_IXGRP |
+			 stat.S_IROTH | stat.S_IXOTH)
+	    for _file in _files:
+		_name = os.path.join(_root, _file)
+		os.chmod(_name, os.stat(_name).st_mode |
+			 stat.S_IRUSR | stat.S_IRGRP | stat.S_IROTH)
+    except:
+	job.die("@Scheduler - Unable to retrive job output directory %s" %
+		_work_dir, exc_info=True)
+	return
+
+# Update service quota
+ServiceStore[job.service].update_job(job)
+# Reduce memory footprint
+job.compact()
+# Set job exit state
+job.exit()
+
+def abort(self, job):
+"""
+Cleanup aborted job.
+
+Removes working and output directories.
+
+:param job: :py:class:`Job` instance
+"""
+
+logger.debug("@Scheduler - Cleanup job: %s" % job.id)
+
+_work_dir = os.path.join(self.work_path, job.id)
+_out_dir = os.path.join(conf.gate_path_output, job.id)
+
+# Remove job from scheduler queue if it was queued
+try:
+    StateManager.set_scheduler_id(job.id, self.name, None)
+except OSError as e:
+    if e.errno != 2:
+	logger.error("@Scheduler - Unable to remove job %s from "
+		     "scheduler queue" % job.id, exc_info=True)
+except:
+    logger.error("@Scheduler - Unable to remove job %s from "
+		 "scheduler queue" % job.id, exc_info=True)
+
+# Remove output dir if it exists.
+if os.path.isdir(_out_dir):
+    logger.debug('@Scheduler - Remove existing output directory')
+    shutil.rmtree(_out_dir, ignore_errors=True)
+# Remove work dir if it exists.
+if os.path.isdir(_work_dir):
+    logger.debug('@Scheduler - Remove working directory')
+    shutil.rmtree(_work_dir, ignore_errors=True)
+
+if os.path.isdir(_out_dir):
+    logger.error("@Scheduler - Unable to remove job output directory: "
+		 "%s" % job.id, exc_info=True)
+if os.path.isdir(_out_dir):
+    logger.error("@Scheduler - Unable to remove job working "
+		 "directory: %s" % job.id, exc_info=True)
+else:
+    logger.info("Job %s cleaned." % job.id)
+
+# Update service quota
+ServiceStore[job.service].update_job(job)
+# Reduce memory footprint
+job.compact()
+# Set job exit state
+job.exit()
+
+def generate_scripts(self, job):
+"""
+Generate scripts and job input files from templates.
+
+Will walk through service_data_path/service and copy all files
+including recursion through subdirectories to PBS work directory for
+specified job (the directory structure is retained). For all files
+substitute all occurences of @@{atribute_name} with specified values.
+
+:param job: :py:class:`Job` instance after validation
+:return: True on success and False otherwise.
+"""
+
+# Input directory
+_script_dir = os.path.join(conf.service_path_data, job.service)
+# Output directory
+_work_dir = os.path.join(self.work_path, job.id)
+
+# Verify that input dir exists
+if not os.path.isdir(_script_dir):
+    job.die("@Scheduler - Service data directory not found: %s." %
+	    _script_dir)
+    return False
+
+# Verify that input dir contains "pbs.sh" script
+if not os.path.isfile(os.path.join(_script_dir, 'pbs.sh')):
+    job.die("@Scheduler - Missing \"pbs.sh\" script for service %s." %
+	    job.service)
+    return False
+
+# Create output dir
+if not os.path.isdir(_work_dir):
+    try:
+	os.mkdir(_work_dir)
+    except IOError:
+	job.die("@Scheduler - Unable to create WORKDIR %s." %
+		_work_dir, exc_info=True)
+	return False
+
+# Recurse through input dir
+logger.debug("@Scheduler - generate scripts")
+for _path, _dirs, _files in os.walk(_script_dir):
+    # Relative paths for subdirectories
+    _sub_dir = re.sub("^%s" % _script_dir, '', _path)
+    logger.debug("@Scheduler - Sub dir: %s" % _sub_dir)
+    if _sub_dir:
+	# Remove starting /
+	_sub_dir = _sub_dir[1:]
+	_out_dir = os.path.join(_work_dir, _sub_dir)
+    else:
+	_out_dir = _work_dir
+
+    # Create subdirectories in output dir
+    for _dir in _dirs:
+	_name = os.path.join(_out_dir, _dir)
+	try:
+	    os.mkdir(_name)
+	except:
+	    job.die(
+		"@Scheduler - Cannot create job subdirectory %s." %
+		_name, exc_info=True
+	    )
+	    return False
+
+    # Iterate through script files in current subdir
+    for _file in _files:
+	# Skip editor buffers and recovery files
+	if _file.endswith('~'):
+	    continue
+	if _file.startswith('.') and _file.endswith('.swp'):
+	    continue
+	# Input and output file names
+	_fin_name = os.path.join(_path, _file)
+	_fou_name = os.path.join(_out_dir, _file)
+	try:
+	    # Open input template script and output file
+	    _fin = open(_fin_name, 'r')
+	    _fou = open(_fou_name, 'w')
+
+	    # Loop through input lines and perform substitutions using
+	    # string.Template module.
+	    for _line in _fin:
+		# REGEXPS
+		_t = CTemplate(_line)
+		_line = _t.substitute(job.valid_data)
+		_fou.write(_line)
+	    # Close files
+	    _fin.close()
+	    _fou.close()
+	    # Copy file permisions
+	    _st = os.stat(_fin_name)
+	    os.chmod(_fou_name, _st.st_mode)
+	except:
+	    job.die(
+		"@Scheduler - Scripts creation failed for job: %s." %
+		job.id, exc_info=True
+	    )
+	    return False
+
+# Make sure that "pbs.sh" is executable
+try:
+    _st = os.stat(os.path.join(_script_dir, 'pbs.sh'))
+    os.chmod(os.path.join(_work_dir, 'pbs.sh'),
+	     _st.st_mode | stat.S_IXUSR)
+except:
+    job.die(
+	"@Scheduler - Unable to change permissions for pbs.sh: %s." %
+	job.id, exc_info=True
+    )
+    return False
+
+# Make sure that "epilogue.sh" is executable
+# Make sure it is not writable by group and others - torque will
+# silently ignore it otherwise
+try:
+    _st = os.stat(os.path.join(_script_dir, 'epilogue.sh'))
+    os.chmod(os.path.join(_work_dir, 'epilogue.sh'),
+	     (_st.st_mode | stat.S_IXUSR) &
+	     (~stat.S_IWGRP & ~stat.S_IWOTH))
+except:
+    job.die(
+	"@Scheduler - Unable to change permissions for epilogue.sh: "
+	"%s." % job.id, exc_info=True
+    )
+    return False
+
+return True
+
+def chain_input_data(self, job):
+"""
+Chain output data of finished jobs as our input.
+
+Copies output data of specified job IDs into the working directory of
+current job.
+
+:param job: :py:class:`Job` instance after validation
+:return: True on success and False otherwise.
+"""
+logger.debug('@Scheduler - Chaining input data')
+_work_dir = os.path.join(self.work_path, job.id)
+for _id in job.chain:
+    _input_dir = os.path.join(conf.gate_path_output, _id)
+    _output_dir = os.path.join(_work_dir, _id)
+    if os.path.exists(_input_dir):
+	try:
+	    shutil.copytree(_input_dir, _output_dir)
+	    logger.debug(
                         "@Scheduler - Job %s output chained as input for "
                         "Job %s" % (_id, job.id))
                 except:
@@ -1024,13 +892,6 @@
             # Submit
             logger.debug("@PBS - Submitting new job")
             # Run qsub with proper user permissions
-<<<<<<< HEAD
-            _user = ServiceStore[job.service].config['username']
-            _comm = "/usr/bin/qsub -q %s -d %s -j oe -o %s " \
-                    "-l epilogue=epilogue.sh %s" % \
-                    (_queue, _work_dir, _output_log, _run_script)
-            _opts = ['/usr/bin/ssh', '-l', _user, 'localhost', _comm]
-=======
             #
             # @TODO
             # Implementation of dedicated users for each service
@@ -1066,7 +927,6 @@
             _opts = ['/usr/bin/qsub', '-q', _queue, '-d', _work_dir, '-j',
                      'oe', '-o', _output_log, '-l', 'epilogue=epilogue.sh',
                      _run_script]
->>>>>>> 5bf12e6e
             verbose("@PBS - Running command: %s" % str(_opts))
             _proc = Popen(_opts, stdout=PIPE, stderr=PIPE)
             _out = _proc.communicate()
@@ -1228,17 +1088,11 @@
         try:
             logger.debug("@PBS - Killing job")
             # Run qdel with proper user permissions
-<<<<<<< HEAD
-            _user = ServiceStore[job.service].config['username']
-            _opts = ['/usr/bin/ssh', '-l', _user, 'localhost',
-                     "/usr/bin/qdel %s" % _pbs_id]
-=======
             # _user = self.jm.services[job.service].config['username']
             # _comm = "/usr/bin/qdel %s" % _pbs_id
             # _sudo = "/usr/bin/sudo /bin/su -c \"%s\" %s" % (_comm, _user)
             # _opts = ['/usr/bin/ssh', '-t', '-t', 'local', _sudo]
             _opts = ['/usr/bin/qdel', _pbs_id]
->>>>>>> 5bf12e6e
             verbose("@PBS - Running command: %s" % str(_opts))
             _proc = Popen(_opts, stdout=PIPE, stderr=STDOUT)
             _output = _proc.communicate()[0]
