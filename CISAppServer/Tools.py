# -*- coding: UTF-8 -*-
"""
Utility classes used by CISAppServer: validation, communication with queue
managers, etc.
"""

# Plugins
# http://yapsy.sourceforge.net/
# http://stackoverflow.com/questions/5333128/yapsy-minimal-example

import os
import json
<<<<<<< HEAD
import csv
=======
import xml.etree.cElementTree as ET
>>>>>>> 6146c7ee
import string
import stat
import re
import shutil
import logging
#import time

from subprocess import Popen, PIPE, STDOUT
from yapsy.PluginManager import PluginManager

from Config import conf, VERBOSE, ExitCodes

logger = logging.getLogger(__name__)


def rmtree_error(function, path, exc_info):
    """Exception handler for shutil.rmtree()."""

    logger.error("@rmtree - Cannot remove job output: %s %s" %
                 (function, path), exc_info=exc_info)


def verbose(msg, exc_info=False):
    """
    Log message with VERBOSE log level.

    VERBOSE log level is higher than DEBUG and should be used for large debug
    messages, e.g. data dumps, output from subprocesses, etc.
    """
    logger.log(VERBOSE, msg, exc_info=exc_info)


class CTemplate(string.Template):
    """
    Class used to substitute placeholder strings in script templates.
    The placeholders have following form: @@{KEY}.
    """
    #: Delimiter identifying keywords.
    delimiter = '@@'
    idpattern = '[_a-z0-9]+'


class Service(dict):
    """
    Class implementing a Service.

    Stores Service configuration and monitors its state.
    """
    def __init__(self, data, *args, **kwargs):
        # Service is a dict. Make all the keys accessible as attributes while
        # retaining the dict API
        super(Service, self).__init__(*args, **kwargs)
        self.__dict__ = self

        #: Configuration options affecting service handling - like allowed
        #: diskspace and garbage collection
        self.config = {
            'min_lifetime': conf.service_min_lifetime,
            'max_lifetime': conf.service_max_lifetime,
            'max_runtime': conf.service_max_runtime,
            'max_jobs': conf.service_max_jobs,
            'quota': conf.service_quota,
            'job_size': conf.service_job_size,
            'username': conf.service_username
        }
        # Load settings from config file
        self.config.update(data['config'])
        #: Definitions of allowed variables
        self.variables = data['variables']
        #: Definitions of allowed variable sets
        self.sets = data['sets']
        #: Real space usage by service output files
        self.real_size = 0
        #: Projection of space usage by service output files
        self.current_size = 0
        self.__job_proxies = []
        self.__jobs = []

        # Covert quota and job_size to bytes from MB
        self.config['quota'] = self.config['quota'] * 1000000
        self.config['job_size'] = self.config['job_size'] * 1000000

    def add_job_proxy(self, job):
        if job.id in self.__job_proxies:
            logger.error("@Service - Job proxy already exists: %s" % job.id)
            return

        self.current_size += self.config['job_size']
        self.__job_proxies.append(job.id)

    def remove_job_proxy(self, job):
        if job.id in self.__job_proxies:
            self.__job_proxies.remove(job.id)
            self.current_size -= job.get_size()

    def update_job(self, job):
        if job.id in self.__jobs:
            logger.error("@Service - Job already exists: %s" % job.id)
            return
        self.__jobs.append(job.id)
        if job.id in self.__job_proxies:
            self.current_size -= self.config['job_size']
        else:
            self.__job_proxies.append(job.id)
        job.calculate_size()
        self.current_size += job.get_size()
        self.real_size += job.get_size()

    def remove_job(self, job):
        if job.id not in self.__jobs:
            logger.error("@Service - Job does not exist: %s" % job.id)
            return
        if job.id in self.__job_proxies:
            self.__job_proxies.remove(job.id)
            self.current_size -= job.get_size()
        self.__jobs.remove(job.id)
        self.real_size -= job.get_size()


class Validator(object):
    """
    Class responsible for validation of job input data.
    It is also responsible for preparation of PBS scripts.
    """

    def __init__(self, jm):
        """
        Upon initialisation load services configuration.
        """

        #: Min API level
        self.api_min = 1.0
        #: Max API level
        self.api_max = 1.0
        #: Services configurations
        self.services = {}
        #: JobManager instance
        self.jm = jm
        #: Current job instance
        self.job = None
        #: PluginManager instance
        self.pm = PluginManager()

        # Load all files from service_conf_path. Configuration files should be
        # in JSON format.
        logger.debug('@Validator - Loading services configurations.')
        _path = conf.service_path_conf
        _services = os.listdir(_path)
        _plugins = []
        for _service in _services:
            #TODO validate options structure
            _file_name = os.path.join(_path, _service)
            # Allow for subdirectories
            if not os.path.isfile(_file_name):
                continue
            with open(_file_name) as _f:
                _data = conf.json_load(_f)
            self.services[_service] = Service(_data)

            # Plugin
            if 'plugin' in _data['config']:
                _plugin_dir = os.path.join(conf.service_path_data, _service)
                _plugin_dir = os.path.join(_plugin_dir, 'plugins')
                _plugins.append(_plugin_dir)

            logger.info("Initialized service: %s" % _service)
        verbose(json.dumps(self.services))

        # Load plugins
        self.pm.setPluginPlaces(_plugins)
        self.pm.collectPlugins()

    def validate(self, job):
        """
        Validate job input data and update :py:class:`Job` instance with
        validated data.

        :param job: :py:class:`Job` instance
        :rerurn: True on success False otherwise.
        """

        #TODO should be cleaned - whole return thing makes it hard ...
        self.job = job

        # Do not validate jobs for the second time. This will conserve
        # resources in case shceduler queue is full and we try to resubmit
        if job.valid_data:
            return True

        if not job.data:
            job.die("@Validator - Empty data dictionary",
                    exit_code=ExitCodes.Validate)
            return False

        _data = job.data

        # Check if data contains service attribute and that such service was
        # initialized
        if 'service' not in _data.keys() or \
           _data['service'] not in self.services.keys() or \
           _data['service'] == 'default':
            job.die("@Validator - Not supported service: %s." %
                    _data['service'], err=False,
                    exit_code=ExitCodes.Validate)
            return False

        # Make sure that input dictionary exists
        if 'input' not in _data.keys():
            _data['input'] = {}
        elif not isinstance(_data['input'], dict):
            job.die("@Validator - 'input' section is not a dictionary",
                    err=False, exit_code=ExitCodes.Validate)
            return False

        # Make sure API level is correct
        if 'api' not in _data.keys():
            job.die("@Validator - Job did not specify API level.", err=False,
                    exit_code=ExitCodes.Validate)
            return False
        if not self.validate_float('api', _data['api'],
                                   self.api_min, self.api_max):
            job.die("@Validator - API level %s is not supported." %
                    _data['api'], err=False, exit_code=ExitCodes.Validate)
            return False

        # Make sure no unsupported sections were passed
        for _k in _data.keys():
            if _k not in conf.service_allowed_sections:
                job.die("@Validator - Section '%s' is not allowed in job "
                        "definition." % _k, err=False,
                        exit_code=ExitCodes.Validate)
                return False

        job.service = _data['service']
        _service = self.services[_data['service']]

        # Load defaults
        _variables = {
            _k: _v['default'] for _k, _v in
            _service.variables.items()
        }
        _variables.update({
            _k: _v['default'] for _k, _v in
            self.services['default'].variables.items()
        })

        # Load sets
        for _k, _v in _data['input'].items():
            if _k in _service.sets.keys():
                if isinstance(_v, str) or isinstance(_v, unicode):
                    # Value specified as string - check the format using python
                    # builtin conversion
                    _v = int(_v)
                elif not isinstance(_v, int):
                    # Value specified neither as int nor string - raise error
                    job.die(
                        "@Validator - Set variables have to be of type int or "
                        "string. (%s: %s)" % (_k, _v),
                        err=False, exit_code=ExitCodes.Validate
                    )
                    return False
                if _v != 1:
                    job.die(
                        "@Validator - Set variables only accept value of 1. "
                        "(%s: %s)" % (_k, _v),
                        err=False, exit_code=ExitCodes.Validate
                    )
                    return False
                _variables.update(
                    {_kk: _vv for _kk, _vv in
                     _service.sets[_k].items()}
                )
                del _data['input'][_k]

        # Load variables
        for _k, _v in _data['input'].items():
            if _k in conf.service_reserved_keys or _k.startswith('CIS_CHAIN'):
                job.die("@Validator - '%s' variable name is restricted." % _k,
                        err=False, exit_code=ExitCodes.Validate)
                return False
            elif _k in _service.variables.keys():
                _variables[_k] = _v
            else:
                job.die("@Validator - Not supported variable: %s." % _k,
                        err=False, exit_code=ExitCodes.Validate)
                return False

        # Check that all attribute names are defined in service configuration
        # Validate values of the attributes
        for _k, _v in _variables.items():
            if _k in _service.variables.keys():
                if not self.validate_value(_k, _v, _service):
                    job.die(
                        "@Validator - Variable value not allowed: %s - %s." %
                        (_k, _v), err=False, exit_code=ExitCodes.Validate
                    )
                    return False
                else:
                    _variables[_k] = _v
                    logger.debug(
                        "@Validator - Value passed validation: %s - %s" %
                        (_k, _v)
                    )
            # Check for possible reserved attribuet names like service, name,
            # date
            elif _k in conf.service_reserved_keys:
                if not self.validate_value(_k, _v, self.services['default']):
                    job.die(
                        "@Validator - Variable value not allowed: %s - %s." %
                        (_k, _v), err=False, exit_code=ExitCodes.Validate
                    )
                    return False
                else:
                    _variables[_k] = _v
                    logger.debug(
                        "@Validator - Value passed validation: %s - %s" %
                        (_k, _v)
                    )
            else:
                job.die("@Validator - Not supported variable: %s." % _k,
                        err=False, exit_code=ExitCodes.Validate)
                return False

        # Validate job output chaining. Check if defined job IDs point to
        # existing jobs in 'done' state.
        if 'chain' in _data.keys():
            if not isinstance(_data['chain'], list) and \
               not isinstance(_data['chain'], tuple):
                job.die("@Validator - 'chain' section is not a list",
                        err=False, exit_code=ExitCodes.Validate)
                return False

            if not self.validate_chain(_data['chain']):
                job.die("@Validator - Bad job chain IDs.", err=False,
                        exit_code=ExitCodes.Validate)
                return False
            else:
                job.chain = _data['chain']
                # Generate keywords for script substitutions
                _i = 0
                for _id in job.chain:
                    _variables["CIS_CHAIN%s" % _i] = _id
                    _i += 1
                logger.debug(
                    "@Validator - Job chain IDs passed validation: %s" %
                    _data['chain']
                )

        # Update job data with default values
        job.valid_data = _variables
        verbose('@Validator - Validated input data:')
        verbose(job.valid_data)

        return True

    def validate_value(self, key, value, service):
        """
        Validate value for specified service attribute.

        :param key: attribute name
        :param value: value to validate
        :param service: service object for which attribute is defined
        :return: True on success False otherwise.
        """

        if service.variables[key]['type'] == 'string':
            # Attribute of type string check the table of allowed values
            if not value in service.variables[key]['values']:
                logger.warning("@Validator - Value not allowed: %s - %s." %
                               (key, value))
                return False
        elif service.variables[key]['type'] == 'int':
            try:
                return self.validate_int(
                    key, value,
                    service.variables[key]['values'][0],
                    service.variables[key]['values'][1]
                )
            except IndexError:
                logger.error(
                    "@Validator - Badly defined range for variable:  %s" %
                    key
                )
                return False
        elif service.variables[key]['type'] == 'float':
            try:
                return self.validate_float(
                    key, value,
                    service.variables[key]['values'][0],
                    service.variables[key]['values'][1]
                )
            except IndexError:
                logger.error(
                    "@Validator - Badly defined range for variable:  %s" %
                    key
                )
                return False
        elif service.variables[key]['type'] == 'string_array':
            if not isinstance(value, list) and isinstance(value, tuple):
                logger.error(
                    "@Validator - Value is not a proper array:  %s" % key
                )
                return False
            try:
                if len(value) > service.variables[key]['values'][0]:
                    logger.error(
                        "@Validator - Array  exceeds allowed length:  %s" % key
                    )
                    return False
            except IndexError:
                logger.error(
                    "@Validator - Badly defined range for variable:  %s" %
                    key
                )
                return False
            for _v in value:
                if not _v in service.variables[key]['values'][1:]:
                    logger.warning("@Validator - Value not allowed: %s - %s." %
                                   (key, value))
                    return False
        elif service.variables[key]['type'] == 'int_array':
            if not isinstance(value, list) and isinstance(value, tuple):
                logger.error(
                    "@Validator - Value is not a proper array:  %s" % key
                )
                return False
            try:
                if len(value) > service.variables[key]['values'][0]:
                    logger.error(
                        "@Validator - Array  exceeds allowed length:  %s" % key
                    )
                    return False
            except IndexError:
                logger.error(
                    "@Validator - Badly defined range for variable:  %s" %
                    key
                )
                return False
            _min = 0
            _max = 0
            try:
                _min = service.variables[key]['values'][1]
                _max = service.variables[key]['values'][2]
            except IndexError:
                logger.error(
                    "@Validator - Badly defined range for variable:  %s" %
                    key
                )
                return False
            for _v in value:
                if not self.validate_int(key, _v, _min, _max):
                    return False
        elif service.variables[key]['type'] == 'float_array':
            if not isinstance(value, list) and isinstance(value, tuple):
                logger.error(
                    "@Validator - Value is not a proper array:  %s" % key
                )
                return False
            try:
                if len(value) > service.variables[key]['values'][0]:
                    logger.error(
                        "@Validator - Array  exceeds allowed length:  %s" % key
                    )
                    return False
            except IndexError:
                logger.error(
                    "@Validator - Badly defined range for variable:  %s" %
                    key
                )
                return False
            _min = 0
            _max = 0
            try:
                _min = service.variables[key]['values'][1]
                _max = service.variables[key]['values'][2]
            except IndexError:
                logger.error(
                    "@Validator - Badly defined range for variable:  %s" %
                    key
                )
                return False
            for _v in value:
                if not self.validate_float(key, _v, _min, _max):
                    return False

        return True

    def validate_file(self, key, job, service):
        """
        :throws: Lots of stuff
        """
        _input_dir = os.path.join(conf.gate_path_input, job.id)
        _input_file = os.path.join(_input_dir, key)
        _plugin = self.pm.getPluginByName(service.variables[key]['plugin'],
                                          service.name)
        _plugin.plugin_object.validate(_input_file)

    def validate_file_csv(self, name, type, min, max):
        _f = open(name)
        _csv = csv.reader(_f)
        for _v in _csv:
            if type == 'int':
                if not self.validate_int("CSV element", _v, min, max):
                    return False
            if type == 'float':
                if not self.validate_float("CSV element", _v, min, max):
                    return False

    def validate_int(self, key, value, min, max):
        # Attribute of type int - check the format
        try:
            if isinstance(value, str) or isinstance(value, unicode):
                # Value specified as string - check the format using python
                # builtin conversion
                _v = int(value)
            elif not isinstance(value, int):
                # Value specified neither as int nor string - raise error
                raise ValueError("%s is not an int" % value)
            else:
                _v = value
        except ValueError:
            logger.warning('@Validator - Value is not a proper int.',
                           exc_info=True)
            return False

        # Check that atrribute value falls in allowed range
        if _v < min or _v > max:
            logger.warning(
                "@Validator - Value not in allowed range: %s - %s" %
                (key, _v)
            )
            return False

        return True

    def validate_float(self, key, value, min, max):
        # Attribute of type float - check the format
        try:
            if isinstance(value, str) or isinstance(value, unicode):
                # Value specified as string - check the format using python
                # builtin conversion
                _v = float(value)
            elif not isinstance(value, float) and not isinstance(value, int):
                # Value specified neither as float nor string - raise error
                raise ValueError("%s is not a float" % value)
            else:
                _v = value
        except ValueError:
            logger.warning('@Validator - Value is not a proper float',
                           exc_info=True)
            return False

        # Check that atrribute value falls in allowed range
        if _v < min or _v > max:
            logger.warning(
                "@Validator - Value not in allowed range: %s - %s" %
                (key, _v)
            )
            return False

        return True

    def validate_chain(self, chain):
        for _id in chain:
            # ID of type string check if it is listed among finished jobs
            if not _id in self.jm.get_job_ids('done'):
                logger.warning(
                    "@Validator - Job %s did not finish or does not exist. "
                    "Unable to chain output." %
                    _id)
                return False
        return True


class Scheduler(object):
    """
    Virtual Class implementing simple interface for execution backend. Actual
    execution backends should derive from this class and implement defined
    interface.

    Allows for job submission, deletion and extraction of job status.
    """

    # We do not want to output progress with every status check. To lighten the
    # burden lets do it every n-th step
    __progress_step = 0

    def __init__(self, jm):
        #: Working directory path
        self.work_path = None
        #: Path where submitted job IDs are stored
        self.queue_path = None
        #: Default queue
        self.default_queue = None
        #: Maximum number of concurent jobs
        self.max_jobs = None
        #: JobManager instance
        self.jm = jm

    def submit(self, job):
        """
        Submit a job for execution. The "pbs.sh" script should be already
        present in the work_path/job directory.

        :param job: :py:class:`Job` instance
        :return: True on success and False otherwise.
        """
        raise NotImplementedError

    def progress(self, job):
        """
        Extract the job progress log and expose it to the user.

        :param job: :py:class:`Job` instance
        """
        # Output job progress log if it exists
        # The progres log is extraced every n-th status check
        if Scheduler.__progress_step >= conf.config_progress_step:
            logger.debug('@Scheduler - Extracting progress log')
            _work_dir = os.path.join(self.work_path, job.id)
            _output_dir = os.path.join(conf.gate_path_output, job.id)
            _progress_file = os.path.join(_work_dir, 'progress.log')
            if os.path.exists(_progress_file):
                try:
                    if not os.path.isdir(_output_dir):
                        os.mkdir(_output_dir)
                    shutil.copy(_progress_file, _output_dir)
                    logger.debug('@Scheduler - Progress log extracted')
                except:
                    logger.error(
                        '@Scheduler - Cannot copy progress.log',
                        exc_info=True
                    )
            Scheduler.__progress_step = 0
        else:
            Scheduler.__progress_step += 1

    def stop(self, job):
        """Stop running job and remove it from execution queue."""
        raise NotImplementedError

    def finalise(self, job):
        """
        Prepare output of finished job.

        Job working directory is moved to the output_path directory.

        :param job: :py:class:`Job` instance
        :return: True on success and False otherwise.
        """
        # Make sure all files in the output directory are world readable - so
        # that apache can actually serve them
        try:
            _out_dir = os.path.join(conf.gate_path_output, job.id)
            if os.path.isdir(_out_dir):
                logger.debug(
                    '@Scheduler - Make output directory world readable')
                os.chmod(_out_dir, os.stat(_out_dir).st_mode |
                         stat.S_IRUSR | stat.S_IXUSR |
                         stat.S_IRGRP | stat.S_IXGRP |
                         stat.S_IROTH | stat.S_IXOTH)
                for _root, _dirs, _files in os.walk(_out_dir):
                    for _dir in _dirs:
                        _name = os.path.join(_root, _dir)
                        os.chmod(_name, os.stat(_name).st_mode |
                                 stat.S_IRUSR | stat.S_IXUSR |
                                 stat.S_IRGRP | stat.S_IXGRP |
                                 stat.S_IROTH | stat.S_IXOTH)
                    for _file in _files:
                        _name = os.path.join(_root, _file)
                        os.chmod(_name, os.stat(_name).st_mode |
                                 stat.S_IRUSR | stat.S_IRGRP | stat.S_IROTH)
        except:
            job.die("@Scheduler - Unable to correct permissions for job "
                    "output directory %s" % _out_dir, exc_info=True)

    def generate_scripts(self, job):
        """
        Generate scripts and job input files from templates.

        Will walk through service_data_path/service and copy all files
        including recursion through subdirectories to PBS work directory for
        specified job (the directory structure is retained). For all files
        substitute all occurences of @@{atribute_name} with specified values.

        :param job: :py:class:`Job` instance after validation
        :return: True on success and False otherwise.
        """

        # Input directory
        _script_dir = os.path.join(conf.service_path_data, job.service)
        # Output directory
        _work_dir = os.path.join(self.work_path, job.id)

        # Verify that input dir exists
        if not os.path.isdir(_script_dir):
            job.die("@Scheduler - Service data directory not found: %s." %
                    _script_dir)
            return False

        # Verify that input dir contains "pbs.sh" script
        if not os.path.isfile(os.path.join(_script_dir, 'pbs.sh')):
            job.die("@Scheduler - Missing \"pbs.sh\" script for service %s." %
                    job.service)
            return False

        # Create output dir
        if not os.path.isdir(_work_dir):
            try:
                os.mkdir(_work_dir)
            except IOError:
                job.die("@Scheduler - Unable to create WORKDIR %s." %
                        _work_dir, exc_info=True)
                return False

        # Recurse through input dir
        logger.debug("@Scheduler - generate scripts")
        for _path, _dirs, _files in os.walk(_script_dir):
            # Relative paths for subdirectories
            _sub_dir = re.sub("^%s" % _script_dir, '', _path)
            logger.debug("@Scheduler - Sub dir: %s" % _sub_dir)
            if _sub_dir:
                # Remove starting /
                _sub_dir = _sub_dir[1:]
                _out_dir = os.path.join(_work_dir, _sub_dir)
            else:
                _out_dir = _work_dir

            # Create subdirectories in output dir
            for _dir in _dirs:
                _name = os.path.join(_out_dir, _dir)
                try:
                    os.mkdir(_name)
                except:
                    job.die(
                        "@Scheduler - Cannot create job subdirectory %s." %
                        _name, exc_info=True
                    )
                    return False

            # Iterate through script files in current subdir
            for _file in _files:
                # Skip editor buffers and recovery files
                if _file.endswith('~'):
                    continue
                if _file.startswith('.') and _file.endswith('.swp'):
                    continue
                # Input and output file names
                _fin_name = os.path.join(_path, _file)
                _fou_name = os.path.join(_out_dir, _file)
                try:
                    # Open input template script and output file
                    _fin = open(_fin_name, 'r')
                    _fou = open(_fou_name, 'w')

                    # Loop through input lines and perform substitutions using
                    # string.Template module.
                    for _line in _fin:
                        # REGEXPS
                        _t = CTemplate(_line)
                        _line = _t.substitute(job.valid_data)
                        _fou.write(_line)
                    # Close files
                    _fin.close()
                    _fou.close()
                    # Copy file permisions
                    _st = os.stat(_fin_name)
                    os.chmod(_fou_name, _st.st_mode)
                except:
                    job.die(
                        "@Scheduler - Scripts creation failed for job: %s." %
                        job.id, exc_info=True
                    )
                    return False

        # Make sure that "pbs.sh" is executable
        try:
            _st = os.stat(os.path.join(_script_dir, 'pbs.sh'))
            os.chmod(os.path.join(_work_dir, 'pbs.sh'),
                     _st.st_mode | stat.S_IXUSR)
        except:
            job.die(
                "@Scheduler - Unable to change permissions for pbs.sh: %s." %
                job.id, exc_info=True
            )
            return False

        # Make sure that "epilogue.sh" is executable
        # Make sure it is not writable by group and others - torque will
        # silently ignore it otherwise
        try:
            _st = os.stat(os.path.join(_script_dir, 'epilogue.sh'))
            os.chmod(os.path.join(_work_dir, 'epilogue.sh'),
                     (_st.st_mode | stat.S_IXUSR) &
                     (~stat.S_IWGRP & ~stat.S_IWOTH))
        except:
            job.die(
                "@Scheduler - Unable to change permissions for epilogue.sh: "
                "%s." % job.id, exc_info=True
            )
            return False

        return True

    def chain_input_data(self, job):
        """
        Chain output data of finished jobs as our input.

        Copies output data of specified job IDs into the working directory of
        current job.

        :param job: :py:class:`Job` instance after validation
        :return: True on success and False otherwise.
        """
        logger.debug('@Scheduler - Chaining input data')
        _work_dir = os.path.join(self.work_path, job.id)
        for _id in job.chain:
            _input_dir = os.path.join(conf.gate_path_output, _id)
            _output_dir = os.path.join(_work_dir, _id)
            if os.path.exists(_input_dir):
                try:
                    shutil.copytree(_input_dir, _output_dir)
                    logger.debug(
                        "@Scheduler - Job %s output chained as input for "
                        "Job %s" % (_id, job.id))
                except:
                    job.die(
                        '@Scheduler - Cannot chain job %s output.' % _id,
                        err=True, exc_info=True
                    )
                    return False
            else:
                job.die(
                    '@Scheduler - Job %s output directory does not exists.' %
                    _id
                )
                return False

        return True


class PbsScheduler(Scheduler):
    """
    Class implementing simple interface for PBS queue system.

    Allows for job submission, deletion and extraction of job status.
    """

    def __init__(self, jm):
        super(PbsScheduler, self).__init__(jm)
        #: PBS Working directory path
        self.work_path = conf.pbs_path_work
        #: Path where submitted PBS job IDs are stored
        self.queue_path = conf.pbs_path_queue
        #: Default PBS queue
        self.default_queue = conf.pbs_default_queue
        #: Maximum number of concurent jobs
        self.max_jobs = conf.pbs_max_jobs

    def submit(self, job):
        """
        Submit a job to PBS queue. The "pbs.sh" script should be already
        present in the pbs_work_path/job directory.

        :param job: :py:class:`Job` instance
        :return: True on success and False otherwise.
        """

        # Check that maximum job limit is not exceeded
        try:
            _queue = os.listdir(self.queue_path)
        except:
            logger.error("@PBS - unable to read queue directory %s." %
                         self.queue_path, exc_info=True)
            return False
        if len(_queue) >= self.max_jobs:
            return False

        # Path names
        _work_dir = os.path.join(self.work_path, job.id)
        _run_script = os.path.join(_work_dir, "pbs.sh")
        _output_log = os.path.join(_work_dir, "output.log")
        # Select queue
        _queue = self.default_queue
        if job.valid_data['CIS_QUEUE'] != "":
            _queue = job.valid_data['CIS_QUEUE']

        try:
            # Submit
            logger.debug("@PBS - Submitting new job")
            # Run qsub with proper user permissions
            _user = job.service.config['username']
            _comm = "/usr/bin/qsub -q %s -d %s -j oe -o %s " \
                    "-l epilogue=epilogue.sh %s" % \
                    (_queue, _work_dir, _output_log, _run_script)
            _opts = ["/bin/su", "-c", _comm, _user]
            logger.debug("@PBS - Running command: %s" % str(_opts))
            _proc = Popen(_opts, stdout=PIPE, stderr=STDOUT)
            _output = _proc.communicate()
            # Hopefully qsub returned meaningful job ID
            _jid = _output[0]
            # Check return code. If qsub was not killed by signal Popen will
            # not rise an exception
            if _proc.returncode != 0:
                raise OSError((
                    _proc.returncode,
                    "/usr/bin/qsub returned non zero exit code.\n%s" %
                    str(_output)
                ))
        except:
            job.die("@PBS - Unable to submit job %s." % job.id, exc_info=True)
            return False

        # Store the PBS job ID into a file
        with open(os.path.join(self.queue_path, job.id), 'w') as _jid_file:
            _jid_file.write(_jid)
        logger.info("Job successfully submitted: %s" % job.id)
        return True

    def update(self, jobs):
        """
        Update job states to match their current state in PBS queue.

        :param jobs: A list of Job instances for jobs to be updated.
        """
        # Extract list of user names associated to the jobs
        _users = []
        for _service in self.jm.services.values():
            if _service.config['username'] not in _users:
                _users.append(_service.config['username'])

        # We agregate the jobs by user. This way one qstat call per user is
        # required instead of on call per job
        _job_states = {}
        for _usr in _users:
            try:
                # Run qstat
                logger.debug("@PBS - Check jobs state for user %s" % _usr)
                _opts = ["/usr/bin/qstat", "-f", "-x", "-u", _usr]
                _proc = Popen(_opts, stdout=PIPE, stderr=STDOUT)
                _output = _proc.communicate()[0]
                # Check return code. If qstat was not killed by signal Popen
                # will not rise an exception
                if _proc.returncode != 0:
                    raise OSError((
                        _proc.returncode,
                        "/usr/bin/qstat returned non zero exit code.\n%s" %
                        str(_output)
                    ))
            except:
                logger.error("@PBS - Unable to check jobs state.",
                             exc_info=True)
                return

            # Parse the XML output of qstat
            try:
                _xroot = ET.fromstring(_output)
                for _xjob in _xroot.iter('Job'):
                    _xjid = _xjob.find('Job_Id').text
                    _xstate = _xjob.get('job_state')
                    _xexit = _xjob.get('exit_status')
                    if _xexit is not None:
                        _xexit = _xexit.text
                    _job_states[_xjid] = (_xstate, _xexit)
            except:
                logger.error("@PBS - Unable to parse qstat output.",
                             exc_info=True)
                return

        # Iterate through jobs
        for _job in jobs:
            # Extract PBS id for the job
            _pbs_id = ''
            try:
                with open(os.path.join(self.queue_path, _job.id)) as _pbs_file:
                    _pbs_id = _pbs_file.readline().strip()
            except:
                _job.die('@PBS - Unable to read PBS job ID', exc_info=True)

            # Check if the job exists in the PBS
            if _pbs_id not in _job_states.keys():
                _job.die('@PBS - Job does not exist in the PBS')
            else:
                # Update job progress output
                self.progress(_job)
                _new_state = 'queued'
                _exit_code = 0
                _state = _job_states[_pbs_id]
                # Job has finished. Check the exit code.
                if _state[0] == 'C':
                    _new_state = 'done'
                    _msg = 'Job finished succesfully'
                    _exit_code = _state[1]
                    if _exit_code is None or int(_exit_code) > 256:
                        _new_state = 'killed'
                        _msg = 'Job was killed by the scheduler'
                    elif int(_exit_code) > 0:
                        _new_state = 'failed'
                        _msg = 'Job finished with error code'
                    try:
                        _job.finish(_msg, _new_state, _exit_code)
                    except:
                        _job.die('@PBS - Unable to set job state (%s : %s)' %
                                 (_new_state, _job.id), exc_info=True)
                # Job is running
                if _state[0] == 'R' or _state[0] == 'E':
                    if _job.get_state() != 'running':
                        try:
                            _job.run()
                        except:
                            _job.die("@PBS - Unable to set job state "
                                     "(running : %s)" % _job.id, exc_info=True)
                # Treat all other states as queued
                else:
                    if _job.get_state() != 'queued':
                        try:
                            _job.queue()
                        except:
                            _job.die("@PBS - Unable to set job state "
                                     "(queued : %s)" % _job.id, exc_info=True)

    def stop(self, job, msg, exit_code):
        """
        Stop running job and remove it from PBS queue.

        :param job: :py:class:`Job` instance
        :param msg: Message that will be passed to the user
        """
        _pbs_id = ''

        # Get Job PBS ID
        try:
            with open(os.path.join(self.queue_path, job.id)) as _pbs_file:
                _pbs_id = _pbs_file.readline().strip()
        except:
            job.die('@PBS - Unable to read PBS job ID', exc_info=True)
            return

        # Run qdel
        try:
            logger.debug("@PBS - Killing job")
            # Run qdel with proper user permissions
            _user = job.service.config['username']
            _opts = ["/bin/su", "-c", "/usr/bin/qdel %s" % _pbs_id, _user]
            _proc = Popen(_opts, stdout=PIPE, stderr=STDOUT)
            _output = _proc.communicate()[0]
            # Check return code. If qstat was not killed by signal Popen will
            # not rise an exception
            if _proc.returncode != 0:
                raise OSError((
                    _proc.returncode,
                    "/usr/bin/qdel returned non zero exit code.\n%s" %
                    str(_output)
                ))
        except:
            job.die("@PBS - Unable to terminate job %s." %
                    job.id, exc_info=True)
            return

        # Mark as killed by user
        job.mark(msg, exit_code)

    def finalise(self, job):
        """
        Prepare output of finished job.

        Job working directory is moved to the external_data_path directory.

        :param job: :py:class:`Job` instance
        """

        # Mark job as in cleanup state
        try:
            job.cleanup()
        except:
            job.die("@PBS - Unable to set state for job %s." % job.id)
            return

        logger.debug("@PBS - Retrive job output: %s" % job.id)
        _work_dir = os.path.join(self.work_path, job.id)

        # Cleanup of the output
        try:
            os.unlink(os.path.join(self.queue_path, job.id))
            for _chain in job.chain:
                shutil.rmtree(os.path.join(_work_dir, _chain),
                              ignore_errors=True)
        except:
            logger.error("@PBS - Unable to clean up job output directory %s" %
                         _work_dir, exc_info=True)

        try:
            # Remove output dir if it exists.
            _out_dir = os.path.join(conf.gate_path_output, job.id)
            _dump_dir = os.path.join(conf.gate_path_dump, job.id)
            if os.path.isdir(_out_dir):
                logger.debug('@PBS - Remove existing output directory')
                # out and dump should be on the same partition so that rename
                # is used. This will make sure that processes reading from out
                # will not cause rmtree to throw exceptions
                shutil.move(_out_dir, _dump_dir)
                shutil.rmtree(_dump_dir, ignore_errors=True)
            shutil.move(_work_dir, conf.gate_path_output)
            super(PbsScheduler, self).finalise(job)
            logger.info("Job %s output retrived." % job.id)
        except:
            job.die("@PBS - Unable to retrive job output directory %s" %
                    _work_dir, exc_info=True)
            return

        # Set job exit state
        job.exit()

    def abort(self, job):
        """
        Cleanup aborted job.

        Removes working and output directories.

        :param job: :py:class:`Job` instance
        """

        # Mark job as in cleanup state
        try:
            job.cleanup()
        except:
            job.die("@PBS - Unable to set state for job %s." % job.id)
            return

        logger.debug("@PBS - Cleanup job: %s" % job.id)

        _work_dir = os.path.join(self.work_path, job.id)
        _out_dir = os.path.join(conf.gate_path_output, job.id)

        # Remove output dir if it exists.
        if os.path.isdir(_out_dir):
            logger.debug('@PBS - Remove existing output directory')
            shutil.rmtree(_out_dir, ignore_errors=True)
        # Remove work dir if it exists.
        if os.path.isdir(_work_dir):
            logger.debug('@PBS - Remove working directory')
            shutil.rmtree(_work_dir, ignore_errors=True)

        if os.path.isdir(_out_dir):
            logger.error("@PBS - Unable to remove job output directory: %s" %
                         job.id, exc_info=True)
        if os.path.isdir(_out_dir):
            logger.error("@PBS - Unable to remove job working directory: %s" %
                         job.id, exc_info=True)
        else:
            logger.info("Job %s cleaned." % job.id)

        # Set job exit state
        job.exit()<|MERGE_RESOLUTION|>--- conflicted
+++ resolved
@@ -10,11 +10,8 @@
 
 import os
 import json
-<<<<<<< HEAD
 import csv
-=======
 import xml.etree.cElementTree as ET
->>>>>>> 6146c7ee
 import string
 import stat
 import re
